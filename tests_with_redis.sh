#!/usr/bin/env sh

# start redis server
redis-server &
sleep 1
redis-cli ping

# start webhook server
webhook-server --host "0.0.0.0" --port "5005" &
sleep 10

# run tests
echo $ACTINIA_CUSTOM_TEST_CFG
echo $DEFAULT_CONFIG_PATH

if [ "$1" == "dev" ]
then
  echo "Executing only 'dev' tests ..."
  python3 setup.py test --addopts "-m dev"
elif [ "$1" == "integrationtest" ]
then
  python3 setup.py test --addopts "-m 'not unittest'"
else
  python3 setup.py test
fi

TEST_RES=$?

# stop redis server
redis-cli shutdown

<<<<<<< HEAD
# stop webhook server
curl http://0.0.0.0:5005/shutdown
=======
return $TEST_RES
>>>>>>> 5dbd884b
<|MERGE_RESOLUTION|>--- conflicted
+++ resolved
@@ -29,9 +29,7 @@
 # stop redis server
 redis-cli shutdown
 
-<<<<<<< HEAD
 # stop webhook server
 curl http://0.0.0.0:5005/shutdown
-=======
-return $TEST_RES
->>>>>>> 5dbd884b
+
+return $TEST_RES