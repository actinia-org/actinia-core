# -*- coding: utf-8 -*-
#######
# actinia-core - an open source REST API for scalable, distributed, high
# performance processing of geographical data that uses GRASS GIS for
# computational tasks. For details, see https://actinia.mundialis.de/
#
# Copyright (c) 2016-2019 Sören Gebbert and mundialis GmbH & Co. KG
#
# This program is free software: you can redistribute it and/or modify
# it under the terms of the GNU General Public License as published by
# the Free Software Foundation, either version 3 of the License, or
# (at your option) any later version.
#
# This program is distributed in the hope that it will be useful,
# but WITHOUT ANY WARRANTY; without even the implied warranty of
# MERCHANTABILITY or FITNESS FOR A PARTICULAR PURPOSE.  See the
# GNU General Public License for more details.
#
# You should have received a copy of the GNU General Public License
# along with this program.  If not, see <https://www.gnu.org/licenses/>.
#
#######

"""
Tests: Actinia resource test case base
"""
import atexit
import os
import signal
import time
from actinia_core.testsuite import ActiniaTestCaseBase, URL_PREFIX
from actinia_core.core.common.config import global_config
from actinia_core.endpoints import create_endpoints

__license__ = "GPLv3"
__author__ = "Sören Gebbert, Anika Weinmann"
__copyright__ = (
    "Copyright 2016-2022, Sören Gebbert and mundialis GmbH & Co. KG"
)
__maintainer__ = "mundialis GmbH & Co. KG"

# Create endpoints
create_endpoints()

kvdb_pid = None
server_test = False

# If this environmental variable is set, then a real http request will be send
# instead of using the flask test_client.
if "ACTINIA_SERVER_TEST" in os.environ:
    server_test = bool(os.environ["ACTINIA_SERVER_TEST"])

base_url_data = "https://apps.mundialis.de/actinia_test_datasets"
additional_external_data = {
    "rio_json": f"{base_url_data}/rio.json",
    "brazil_json": f"{base_url_data}/brazil_polygon.json",
    "elev_ned_30m_tif": f"{base_url_data}/elev_ned_30m.tif",
    "elev_ned_30m_epsg4326_tif": f"{base_url_data}/elev_ned_30m_epsg4326.tif",
    "elev_ned_30m_nope_tif": f"{base_url_data}/elev_ned_30m_nope.tif",
    "polygon_gml": f"{base_url_data}/polygon.gml",
    "census_wake2000_gml": f"{base_url_data}/census_wake2000.gml",
    "census_wake2000_zip": f"{base_url_data}/census_wake2000.zip",
    "geology_30m_tif": f"{base_url_data}/geology_30m.tif",
    "geology_30m_zip": f"{base_url_data}/geology_30m.zip",
    "pointInBonn": f"{base_url_data}/pointInBonn.geojson",
    "elevation": f"{base_url_data}/elevation.tif",
}


def setup_environment():
    global kvdb_pid

    # GRASS GIS
    # Setup the test environment
    global_config.GRASS_GIS_BASE = "/usr/local/grass/"
    global_config.GRASS_GIS_START_SCRIPT = "/usr/local/bin/grass"
    # global_config.GRASS_DATABASE= "/usr/local/grass_test_db"
    # global_config.GRASS_DATABASE = "%s/actinia/grass_test_db" % home
    global_config.GRASS_TMP_DATABASE = "/tmp"
    # TODO: never secretly overwrite config parameters
    custom_actinia_cfg = True
    if server_test is False and custom_actinia_cfg is False:
        # Start the kvdb server for user and logging management
        kvdb_pid = os.spawnl(
            os.P_NOWAIT,
<<<<<<< HEAD
            "/usr/bin/redis-server",
            "common/redis.conf",
            "--port %i" % global_config.KVDB_SERVER_PORT,
=======
            "/usr/bin/valkey-server",
            "common/valkey.conf",
            "--port %i" % global_config.REDIS_SERVER_PORT,
>>>>>>> 163f1864
        )
        time.sleep(1)


def stop_kvdb():
    if server_test is False:
        global kvdb_pid
        # Kill th kvdb server
        if kvdb_pid is not None:
            os.kill(kvdb_pid, signal.SIGTERM)


# Register the kvdb stop function
atexit.register(stop_kvdb)
# Setup the environment
setup_environment()

URL_PREFIX = URL_PREFIX


class ActiniaResourceTestCaseBase(ActiniaTestCaseBase):
    pass<|MERGE_RESOLUTION|>--- conflicted
+++ resolved
@@ -83,15 +83,9 @@
         # Start the kvdb server for user and logging management
         kvdb_pid = os.spawnl(
             os.P_NOWAIT,
-<<<<<<< HEAD
-            "/usr/bin/redis-server",
-            "common/redis.conf",
-            "--port %i" % global_config.KVDB_SERVER_PORT,
-=======
             "/usr/bin/valkey-server",
             "common/valkey.conf",
-            "--port %i" % global_config.REDIS_SERVER_PORT,
->>>>>>> 163f1864
+            "--port %i" % global_config.KVDB_SERVER_PORT,
         )
         time.sleep(1)
 
