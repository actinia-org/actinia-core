--- conflicted
+++ resolved
@@ -15,13 +15,8 @@
 docker build -f docker/actinia-core-tests/Dockerfile -t actinia-test .
 ```
 3. To run only a few tests you can mark the tests for development with
-<<<<<<< HEAD
-`@pytest.mark.dev` and add `import pytest` to the file.
+`@pytest.mark.dev` and add `import pytest` to the `.py` file/s with the tests you want to run.
 (For best practice examples on the use of pytest-decorators, see `unittests/test_version.py`)
-
-=======
-`@pytest.mark.dev` and add `import pytest` to the `.py` file/s with the tests you want to run.
->>>>>>> 25801d0c
 
 4. Start the docker container and mount your `tests` folder:
 
