# Actinia — The GRASS GIS REST API

Software [![DOI](https://zenodo.org/badge/DOI/10.5281/zenodo.5879231.svg)](https://doi.org/10.5281/zenodo.5879231)
Article [![DOI](https://zenodo.org/badge/DOI/10.5281/zenodo.2631917.svg)](https://doi.org/10.5281/zenodo.2631917)
[![License: GPL v3](https://img.shields.io/badge/License-GPL%20v3-blue.svg)](https://www.gnu.org/licenses/gpl-3.0)
[![Docker pulls](https://img.shields.io/docker/pulls/mundialis/actinia-core.svg)](https://hub.docker.com/r/mundialis/actinia-core)

## Project Overview
Actinia is an open-source REST API for scalable, distributed, high-performance processing of geographical data that mainly uses GRASS GIS for computational tasks.

**Key Features:**
- REST API for processing satellite images, time-series data, and vector data.
- Access and manipulate GRASS GIS database via HTTP GET, PUT, POST, and DELETE requests.
- Process cloud-based data, including Landsat 4-8 and Sentinel-2 scenes.
- Output results as GeoTIFF files in object storage.

**Links:**
- [Software DOI](https://doi.org/10.5281/zenodo.5879231)
- [Article DOI](https://doi.org/10.5281/zenodo.2631917)
- [API Documentation](https://redocly.github.io/redoc/?url=https://actinia.mundialis.de/latest/swagger.json&nocors)

## Prerequisites
To use Actinia, ensure you have the following installed:
- Alpine Linux: `apk add python3 py3-pip`
- Ubuntu: `apt install -y python3 python3-pip`

Additional system packages required for Alpine:
```
apk add python3-dev gcc musl-dev linux-headers build-base gdal gdal-tools gdal-dev proj proj-util proj-dev geos-dev py3-numpy-dev
```

## Installation Steps
### Option 1: Manual Installation
Install Actinia from PyPI:
```bash
pip install actinia-core
```

### Option 2: Using Docker
Pull the Docker image:
```bash
docker pull mundialis/actinia-core
```
For custom deployments or local setups, refer to the `docker/` subfolder.

### Verification
To verify a successful installation, check API accessibility via the provided endpoints or the `swagger.json`.

## API Documentation
The full API documentation is available [here](https://redocly.github.io/redoc/?url=https://actinia.mundialis.de/latest/swagger.json&nocors).

## Examples
<<<<<<< HEAD
### Data Management
List all locations available in the persistent database:
=======

### Data management

- List all projects that are available in the actinia persistent database:

>>>>>>> 9c9c653f
```bash
curl -u 'demouser:gu3st!pa55w0rd' -X GET "https://actinia.mundialis.de/api/v3/projects"
```

<<<<<<< HEAD
For more detailed examples, see the original API documentation.
=======
- List all mapsets in the project latlong_wgs84:

```bash
curl -u 'demouser:gu3st!pa55w0rd' -X GET "https://actinia.mundialis.de/api/v3/projects/latlong_wgs84/mapsets"
```

- List all space-time raster datasets (STRDS) in project latlong_wgs84 and mapset Sentinel_timeseries:

```bash
curl -u 'demouser:gu3st!pa55w0rd' -X GET "https://actinia.mundialis.de/api/v3/projects/latlong_wgs84/mapsets/modis_ndvi_global/strds"
```

- List all raster map layers of the STRDS:

```bash
curl -u 'demouser:gu3st!pa55w0rd' -X GET "https://actinia.mundialis.de/api/v3/projects/latlong_wgs84/mapsets/modis_ndvi_global/strds/ndvi_16_5600m/raster_layers"
```

### Landsat and Sentinel-2 NDVI computation

- Compute the NDVI of the top of athmosphere (TOAR) corrected Landsat4 scene LC80440342016259LGN00:

```bash
curl -u 'demouser:gu3st!pa55w0rd' -X POST "https://actinia.mundialis.de/api/v3/landsat_process/LC80440342016259LGN00/TOAR/NDVI"
```

- NDVI computation of Sentinel-2A scene S2A_MSIL1C_20170212T104141_N0204_R008_T31TGJ_20170212T104138:
>>>>>>> 9c9c653f

### Landsat and Sentinel-2 NDVI Computation
Compute NDVI for a specific scene:
```bash
curl -u 'demouser:gu3st!pa55w0rd' -X POST "https://actinia.mundialis.de/api/v3/landsat_process/<scene_id>/TOAR/NDVI"
```

### Development
#### Pre-Commit Hooks
Install [pre-commit](https://pre-commit.com) for automated code checks and formatting:
```bash
pip install pre-commit
cd <actinia-core_source_dir>
pre-commit install
```

Run hooks manually:
```bash
pre-commit run --all-files
```

## External Documents
- [OSGeoLive Overview](https://live.osgeo.org/en/overview/actinia_overview.html)

## Contributors
Thanks to all contributors ❤  
[![actinia-core contributors](https://contrib.rocks/image?repo=actinia-org/actinia-core "actinia-core contributors")](https://github.com/actinia-org/actinia-core/graphs/contributors)<|MERGE_RESOLUTION|>--- conflicted
+++ resolved
@@ -6,67 +6,73 @@
 [![Docker pulls](https://img.shields.io/docker/pulls/mundialis/actinia-core.svg)](https://hub.docker.com/r/mundialis/actinia-core)
 
 ## Project Overview
+
 Actinia is an open-source REST API for scalable, distributed, high-performance processing of geographical data that mainly uses GRASS GIS for computational tasks.
 
 **Key Features:**
+
 - REST API for processing satellite images, time-series data, and vector data.
 - Access and manipulate GRASS GIS database via HTTP GET, PUT, POST, and DELETE requests.
 - Process cloud-based data, including Landsat 4-8 and Sentinel-2 scenes.
 - Output results as GeoTIFF files in object storage.
 
 **Links:**
+
 - [Software DOI](https://doi.org/10.5281/zenodo.5879231)
 - [Article DOI](https://doi.org/10.5281/zenodo.2631917)
 - [API Documentation](https://redocly.github.io/redoc/?url=https://actinia.mundialis.de/latest/swagger.json&nocors)
 
 ## Prerequisites
+
 To use Actinia, ensure you have the following installed:
+
 - Alpine Linux: `apk add python3 py3-pip`
 - Ubuntu: `apt install -y python3 python3-pip`
 
 Additional system packages required for Alpine:
+
 ```
 apk add python3-dev gcc musl-dev linux-headers build-base gdal gdal-tools gdal-dev proj proj-util proj-dev geos-dev py3-numpy-dev
 ```
 
 ## Installation Steps
+
 ### Option 1: Manual Installation
+
 Install Actinia from PyPI:
+
 ```bash
 pip install actinia-core
 ```
 
 ### Option 2: Using Docker
+
 Pull the Docker image:
+
 ```bash
 docker pull mundialis/actinia-core
 ```
+
 For custom deployments or local setups, refer to the `docker/` subfolder.
 
 ### Verification
+
 To verify a successful installation, check API accessibility via the provided endpoints or the `swagger.json`.
 
 ## API Documentation
+
 The full API documentation is available [here](https://redocly.github.io/redoc/?url=https://actinia.mundialis.de/latest/swagger.json&nocors).
 
 ## Examples
-<<<<<<< HEAD
-### Data Management
-List all locations available in the persistent database:
-=======
 
 ### Data management
 
 - List all projects that are available in the actinia persistent database:
 
->>>>>>> 9c9c653f
 ```bash
 curl -u 'demouser:gu3st!pa55w0rd' -X GET "https://actinia.mundialis.de/api/v3/projects"
 ```
 
-<<<<<<< HEAD
-For more detailed examples, see the original API documentation.
-=======
 - List all mapsets in the project latlong_wgs84:
 
 ```bash
@@ -94,17 +100,21 @@
 ```
 
 - NDVI computation of Sentinel-2A scene S2A_MSIL1C_20170212T104141_N0204_R008_T31TGJ_20170212T104138:
->>>>>>> 9c9c653f
 
 ### Landsat and Sentinel-2 NDVI Computation
+
 Compute NDVI for a specific scene:
+
 ```bash
 curl -u 'demouser:gu3st!pa55w0rd' -X POST "https://actinia.mundialis.de/api/v3/landsat_process/<scene_id>/TOAR/NDVI"
 ```
 
 ### Development
+
 #### Pre-Commit Hooks
+
 Install [pre-commit](https://pre-commit.com) for automated code checks and formatting:
+
 ```bash
 pip install pre-commit
 cd <actinia-core_source_dir>
@@ -112,13 +122,16 @@
 ```
 
 Run hooks manually:
+
 ```bash
 pre-commit run --all-files
 ```
 
 ## External Documents
+
 - [OSGeoLive Overview](https://live.osgeo.org/en/overview/actinia_overview.html)
 
 ## Contributors
+
 Thanks to all contributors ❤  
 [![actinia-core contributors](https://contrib.rocks/image?repo=actinia-org/actinia-core "actinia-core contributors")](https://github.com/actinia-org/actinia-core/graphs/contributors)