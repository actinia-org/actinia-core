--- conflicted
+++ resolved
@@ -390,19 +390,12 @@
                 raise AsyncProcessError(
                     "Unable to access global location <%s>" % self.location_name)
 
-<<<<<<< HEAD
         # Always check if the targte mapset already exists and set the flag accordingly
         if (os.path.exists(self.user_location_path)
                 and os.path.isdir(self.user_location_path)
                 and os.access(
                     self.user_location_path, os.R_OK | os.X_OK | os.W_OK)
                 is True):
-=======
-        # Always check if the target mapset already exists and set the flag accordingly
-        if os.path.exists(self.user_location_path) and \
-                os.path.isdir(self.user_location_path) and \
-                        os.access(self.user_location_path, os.R_OK | os.X_OK | os.W_OK) is True:
->>>>>>> 63e78b2b
 
             self.orig_mapset_path = os.path.join(self.user_location_path, mapset)
 
@@ -666,13 +659,8 @@
             self._create_grass_environment(grass_data_base=self.temp_grass_data_base,
                                            mapset_name="PERMANENT")
 
-<<<<<<< HEAD
             # Create the temporary mapset wth the same name as the targte mapset
             # and switch into it
-=======
-            # Create the temporary mapset with the same name as the target 
-            # mapset and switch into it
->>>>>>> 63e78b2b
             self._create_temporary_mapset(temp_mapset_name=self.target_mapset_name)
             self.temp_mapset_name = self.target_mapset_name
         else:
