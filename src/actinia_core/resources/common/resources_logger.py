--- conflicted
+++ resolved
@@ -90,35 +90,26 @@
         self.send_to_logger("RESOURCE_LOG", data)
         return redis_return
 
-<<<<<<< HEAD
     def commit_termination(self, user_id, resource_id, iteration, expiration=3600):
-        """Commit a resource entry to the database that requires the termination of the resource,
-        create a new one if it does not exists, update existing resource entries
-=======
-    def commit_termination(self, user_id, resource_id, expiration=3600):
         """Commit a resource entry to the database that requires the
         termination of the resource, create a new one if it does not exists,
         update existing resource entries
->>>>>>> 0d132114
-
-        Args:
-            user_id (str): The user id
-            resource_id (str): The resource id
-<<<<<<< HEAD
-            iteration (int): The iteration of the job
-            expiration (int): Number of seconds of expiration time, default 3600 hence 1 hour
-=======
+
+        Args:
+            user_id (str): The user id
+            resource_id (str): The resource id
+            iteration (int): The iteration of the job
             expiration (int): Number of seconds of expiration time, default
                               3600 hence 1 hour
->>>>>>> 0d132114
-
-        Returns:
-            bool:
-            True for success, False otherwise
-
-        """
-
-        db_resource_id = self._generate_db_resource_id(user_id, resource_id, itertion)
+
+        Returns:
+            bool:
+            True for success, False otherwise
+
+        """
+
+        db_resource_id = self._generate_db_resource_id(
+            user_id, resource_id, iteration)
         return bool(self.db.set_termination(db_resource_id, expiration))
 
     def get(self, user_id, resource_id, iteration):
@@ -153,7 +144,8 @@
             The resource document or None
 
         """
-        db_resource_id_pattern = "%s*" % self._generate_db_resource_id(user_id, resource_id, None)
+        db_resource_id_pattern = "%s*" % self._generate_db_resource_id(
+            user_id, resource_id, None)
         db_keys = self.db.get_keys_from_pattern(db_resource_id_pattern)
         if len(db_keys) == 1:
             db_resource_id = db_keys[0]
@@ -182,10 +174,12 @@
         for db_key in db_keys:
             iteration = self._get_iteration_from_db_resource_id(db_key)
             if iteration != 1:
-                db_resource_id_iter = self._generate_db_resource_id(user_id, resource_id, iteration)
+                db_resource_id_iter = self._generate_db_resource_id(
+                    user_id, resource_id, iteration)
             else:
                 db_resource_id_iter = db_resource_id
-            resp_dict[str(iteration)] = pickle.loads(self.db.get(db_resource_id_iter))[1]
+            resp_dict[str(iteration)] = pickle.loads(self.db.get(
+                db_resource_id_iter))[1]
         return pickle.dumps([200, resp_dict])
 
     def get_user_resources(self, user_id):
