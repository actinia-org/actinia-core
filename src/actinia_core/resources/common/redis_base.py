# -*- coding: utf-8 -*-
#######
# actinia-core - an open source REST API for scalable, distributed, high
# performance processing of geographical data that uses GRASS GIS for
# computational tasks. For details, see https://actinia.mundialis.de/
#
# Copyright (c) 2016-2018 Sören Gebbert and mundialis GmbH & Co. KG
#
# This program is free software: you can redistribute it and/or modify
# it under the terms of the GNU General Public License as published by
# the Free Software Foundation, either version 3 of the License, or
# (at your option) any later version.
#
# This program is distributed in the hope that it will be useful,
# but WITHOUT ANY WARRANTY; without even the implied warranty of
# MERCHANTABILITY or FITNESS FOR A PARTICULAR PURPOSE.  See the
# GNU General Public License for more details.
#
# You should have received a copy of the GNU General Public License
# along with this program.  If not, see <https://www.gnu.org/licenses/>.
#
#######

"""
Redis base class
"""

import redis
from .logging_interface import log

__license__ = "GPLv3"
__author__ = "Sören Gebbert"
__copyright__ = "Copyright 2016-2018, Sören Gebbert and mundialis GmbH & Co. KG"
__maintainer__ = "Sören Gebbert"
__email__ = "soerengebbert@googlemail.com"


class RedisBaseInterface(object):
    """
    The base class for most redis database interfaces
    """

    def __init__(self):
        self.connection_pool = None
        self.redis_server = None

    def connect(self, host="localhost", port=6379, password=None):
        """Connect to a specific redis server

        Args:
            host (str): The host name or IP address
            port (int): The port
            password (str): The password

        """
        kwargs = dict()
        kwargs['host'] = host
        kwargs['port'] = port
        if password and password is not None:
            kwargs['password'] = password
        self.connection_pool = redis.ConnectionPool(**kwargs)
        del kwargs
        self.redis_server = redis.StrictRedis(connection_pool=self.connection_pool)
        try:
            self.redis_server.ping()
        except redis.exceptions.ResponseError as e:
<<<<<<< HEAD
            print(
                'ERROR: Could not connect to redis with ' + host,
                port, password, str(e))
=======
            log.error('Could not connect to ' + host, port, str(e))
        except redis.exceptions.AuthenticationError:
            log.error('Invalid password')
        except redis.exceptions.ConnectionError as e:
            log.error(str(e))
>>>>>>> fb8e145e

    def disconnect(self):
        self.connection_pool.disconnect()<|MERGE_RESOLUTION|>--- conflicted
+++ resolved
@@ -64,17 +64,11 @@
         try:
             self.redis_server.ping()
         except redis.exceptions.ResponseError as e:
-<<<<<<< HEAD
-            print(
-                'ERROR: Could not connect to redis with ' + host,
-                port, password, str(e))
-=======
             log.error('Could not connect to ' + host, port, str(e))
         except redis.exceptions.AuthenticationError:
             log.error('Invalid password')
         except redis.exceptions.ConnectionError as e:
             log.error(str(e))
->>>>>>> fb8e145e
 
     def disconnect(self):
         self.connection_pool.disconnect()