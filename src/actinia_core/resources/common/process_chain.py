# -*- coding: utf-8 -*-
#######
# actinia-core - an open source REST API for scalable, distributed, high
# performance processing of geographical data that uses GRASS GIS for
# computational tasks. For details, see https://actinia.mundialis.de/
#
# Copyright (c) 2016-2018 Sören Gebbert and mundialis GmbH & Co. KG
#
# This program is free software: you can redistribute it and/or modify
# it under the terms of the GNU General Public License as published by
# the Free Software Foundation, either version 3 of the License, or
# (at your option) any later version.
#
# This program is distributed in the hope that it will be useful,
# but WITHOUT ANY WARRANTY; without even the implied warranty of
# MERCHANTABILITY or FITNESS FOR A PARTICULAR PURPOSE.  See the
# GNU General Public License for more details.
#
# You should have received a copy of the GNU General Public License
# along with this program.  If not, see <https://www.gnu.org/licenses/>.
#
#######

"""
Process chain
"""
import os
import requests
from flask_restful_swagger_2 import Schema
from copy import deepcopy
from .process_object import Process
from .exceptions import AsyncProcessError
from .geodata_download_importer import GeoDataDownloadImportSupport
from .config import global_config
from .sentinel_processing_library import Sentinel2Processing
from .landsat_processing_library import LandsatProcessing
from .google_satellite_bigquery_interface import GoogleSatelliteBigQueryInterface
from requests.auth import HTTPBasicAuth

__license__ = "GPLv3"
__author__ = "Sören Gebbert"
__copyright__ = "Copyright 2016-2018, Sören Gebbert and mundialis GmbH & Co. KG"
__maintainer__ = "Sören Gebbert"
__email__ = "soerengebbert@googlemail.com"

SUPPORTED_EXPORT_FORMATS = [
    "GTiff", "COG", "GPKG", "SQLite",
    "GML", "GeoJSON", "ESRI_Shapefile", "CSV", "TXT", "PostgreSQL"]


class IOParameterBase(Schema):
    """This is the input parameter of a GRASS GIS module definition
    """
    type = 'object'
    properties = {
        'param': {
            'type': 'string',
            'description': 'The name of a GRASS GIS module parameter like *map* '
                           'or *elevation*. '
        },
        'value': {
            'type': 'string',
            'description': 'The value of the GRASS GIS module parameter. '
                           'Raster, vector and STDS inputs must contain the '
                           'mapset name in their id: *slope@PERMANENT*, if '
                           'they are not located in the working mapset. '
                           'Do not contain the mapset name in map names that are '
                           'processed, since the mapsets are generated on demand '
                           'using random names. '
                           'Outputs are not allowed to contain mapset names.'
                           'Files that are created in the process chain to exchange '
                           'data can be specified using the *$file::unique_id* '
                           'identifier. The **unique_id** will be replaced with a '
                           'temporary file name, that is available in the whole '
                           'process chain at runtime. The **unique_id**  is the '
                           'identifier that can be used by different modules in '
                           'a process chain to access the same temporary file or '
                           'to prepare it for export.'
        },
    }
    description = (
        'Parameter definition of a GRASS GIS module that should be executed '
        'in the actinia environment. Parameters can be of type input or output. '
        'A GRASS GIS module will be usually called like: '
        '<p>g.region raster=elevation30m@PERMANENT</p> '
        'The GRASS GIS module *g.region* parameter *raster* has the value '
        '*elevation30m@PERMANENT*. '
        'This is reflected by the *param* and *value* properties that can specify '
        'input and output '
        'parameters.')
    required = ["param", "value"]
    example = {"param": "file", "value": "$file::ascii_points"}


class InputParameter(IOParameterBase):
    """This is the import definition of a input parameter of a GRASS GIS module definition
    """
    properties = deepcopy(IOParameterBase.properties)
    properties["import_descr"] = {
        'type': 'object',
        'description': 'Definition of sources to be imported as raster or vector '
                       'map layer.',
        'properties': {
            'type': {
                'type': 'string',
                'description': 'The type of the input that should be downloaded '
                               'and imported. In case of raster or vector types '
                               'a download URL must be provided as source using '
                               'http, https or ftp protocols. In case of sentinel2 '
                               ' scenes the scene name and the band must be provided. '
                               'The Landsat approach is different. <br><br>'
                               'In case a Landsat scene is requested, all '
                               'bands will be download, in the target location imported'
                               ' and an atmospheric correction is applied. The '
                               'atmospheric correction must be specified. The resulting'
                               ' raster map layers have a specific name scheme, that '
                               'is independent from the provided map name in the '
                               'process description. The name scheme is always: '
                               '<p>\<landsat scene id\>_\<atcor\>.\<band\></p>'
                               'For example, if the scene <p>LT52170762005240COA00</p> '
                               'was requested, the resulting name for the DOS1 '
                               'atmospheric corrected band 1 would be: '
                               '<p>LT52170762005240COA00_dos1.1</p>.'
                               'For the DOS1 atmospheric corrected band 2 it '
                               'would be: <p>LT52170762005240COA00_dos1.2</p> '
                               'and so on. '
                               'All other process steps must use these raster map layer'
                               ' names to refer to the imported Landsat bands. '
                               'Use the file option to download any kind of files that '
                               'should be processed by a grass gis module. ',
                'enum': ['raster', 'vector', 'landsat', 'sentinel2', 'postgis', 'file']
            },
            'sentinel_band': {
                'type': 'string',
                'description': 'The band of the sentinel2 scene that should be '
                               'imported',
                'enum': ["B01", "B02", "B03", "B04", "B05", "B06", "B07",
                         "B08", "B8A", "B09", "B10", "B11", "B12"]
            },
            'landsat_atcor': {
                'type': 'string',
                'description': 'The atmospheric correction that should be applied to '
                               'the landsat scene',
                'enum': ["uncorrected", "dos1", "dos2", "dos2b", "dos3", "dos4"]
            },
            'vector_layer': {
                'type': 'string',
                'description': 'The name of the layer that should be imported form '
                               'the vector file or postGIS database'
            },
            'source': {
                'type': 'string',
                'description': 'The input source that may be a landsat scene name, '
                               'a sentinel2 scene name, a postGIS database string,'
                               ' or an URL that points '
                               'to an accessible raster or vector file. '
                               'A HTTP, HTTPS or FTP connection must be '
                               'specified in case of raster or vector types. '
                               'In this case the source string must contain the '
                               'protocol that will used for connection: http:// or '
                               'https:// or ftp://. PostGIS vector layer can be '
                               'imported by defining a database string as source and '
                               'a layer name.',
            },
            'basic_auth': {
                'type': 'string',
                'description': 'User name and password for basic HTTP, HTTPS and FTP '
                               'authentication of the source connection. The user name '
                               'and password must be separated by a colon: '
                               'username:password'
            }
        }
    }

    required = deepcopy(IOParameterBase.required)
    description = deepcopy(IOParameterBase.description)
    example = {
        "import_descr": {
            "source": "LT52170762005240COA00",
            "type": "landsat",
            "landsat_atcor": "dos1"},
        "param": "map",
        "value": "ignored"
    }


class OutputParameter(IOParameterBase):
    """This is the output parameter of a GRASS GIS module definition
    """
    type = 'object'
    properties = deepcopy(IOParameterBase.properties)
    properties["export"] = {
        'type': 'object',
        'properties': {
            'format': {
                'type': 'string',
                'description': 'The format of the output file in case of raster layer, '
                               'vector layer or text file export. Raster layer export '
                               'support only GeoTiff format, all other formats are '
                               'vector layer export formats. If the *PostgeSQL* format '
                               'was chosen, a postgis database string *dbstring* '
                               'must be provided  so that the GRASS GIS module '
                               '*v.out.ogr knows to which PostgreSQL database it '
                               'should be connect. The name of the output layer can be '
                               'specified as *output_layer* for PostgreSQL database '
                               'exports. Some GRASS GIS modules allow the export of '
                               'text files. These files can be exported and provided '
                               'as downloadable link as well.',
                'enum': SUPPORTED_EXPORT_FORMATS
            },
            'type': {
                'type': 'string',
                'description': 'The type of the output. In case of the *file* '
                               'option only text files are supported for export. '
                               'In addition the *$file::unique_id* option must '
                               'be used in the value parameter to export a file '
                               'that was generated by a GRASS GIS module. Exported '
                               'text and vector files will always be compressed '
                               'with zip.',
                'enum': ['raster', 'vector', 'file']
            },
            'dbstring': {
                'type': 'string',
                'description': 'The database string to be used to connect to a '
                               'PostgreSQL database for vector export.'
            },
            'output_layer': {
                'type': 'string',
                'description': 'Name for output PostgreSQL layer. If not specified, '
                               'GRASS GIS vector map layer name is used.'
            },
        },
        'description': 'The raster, vector or text file export parameter.',
        'required': ["format", "type"],
        'example': {"format": "PostgreSQL",
                    "type": "vector",
                    "dbstring": "PG:host=localhost dbname=postgis user=postgres",
                    "output_layer": "roads"}
    }
    required = deepcopy(IOParameterBase.required)
    description = deepcopy(IOParameterBase.description)
    example = {'param': 'slope',
               'value': 'elev_10m_slope',
               'export': {'type': 'raster',
                          'format': 'GTiff'}}


class StdoutParser(Schema):
    """This is the schema of the stdout output parser for GRASS GIS modules
    """
    type = 'object'
    properties = {
        'id': {'type': 'string',
               'description': 'The unique id that is used to identify the '
                              'parsed output in the result dictionary.'},
        'format': {'type': 'string',
                   'description': 'The stdout format to be parsed.',
                   'enum': ['table', 'list', 'kv']},
        'delimiter': {'type': 'string',
                      'description': 'The delimiter that should be used to parse table,'
                                     ' list and key/value module output. Many GRASS '
                                     'GIS  modules use by default \"|\" in tables and '
                                     '\"=\" in key/value pairs. A new line \"\\n\" is '
                                     'always the delimiter between rows in the output.'}
    }
    required = ['id', 'format', 'delimiter']
    description = (
        'Use this parameter to automatically parse the output of GRASS GIS modules '
        'and convert the output into tables, lists or key/value pairs in the result '
        'section of the response.'
        'If the property type is set to *table*, *list* or *kv* then '
        'the stdout of the current command will be parsed and '
        'the result of the parse operation will be added to the '
        'result dictionary using the provided id as key. GRASS GIS modules '
        'produce regular output. Many modules have the flag *-g* to '
        'create key value pairs as stdout output. Other create a list of values '
        'or a table with/without header.')
    example = {'id': 'stats', 'format': 'table', 'delimiter': '|'}


class GrassModule(Schema):
    """The definition of a GRASS GIS module and its inputs, outputs and flags
    """
    type = 'object'
    properties = {
        "id": {'type': 'string',
               'description': 'A unique id to identify the module call in the '
                              'process chain to reference its stdout and stderr '
                              'output as stdin in other modules.'
               },
        'module': {'type': 'string',
                   'description': 'The name of the GRASS GIS module (r.univar, '
                                  'r.slope.aspect, v.select, ...) that should be '
                                  'executed. Use as module names "importer" or '
                                  '"exporter" to import or export raster layer, '
                                  'vector layer or other file based data without '
                                  'calling a GRASS GIS module.'
                   },
        'inputs': {'type': 'array',
                   'items': InputParameter,
                   'description': 'A list of input parameters of a GRASS GIS module.'
                   },
        'outputs': {'type': 'array',
                    'items': OutputParameter,
                    'description': 'A list of output parameters of a GRASS GIS module.'
                    },
        'flags': {'type': 'string',
                  'description': 'The flags that should be set for the GRASS GIS '
                                 'module.'},
        'stdin': {'type': 'string',
                  'description': 'Use the stdout output of a GRASS GIS module or '
                                 'executable of the process chain as input for this '
                                 'module. Refer to the module/executable output '
                                 'as *id::stderr* or *id::stdout*, the \"id\" is '
                                 'the unique identifier of a GRASS GIS module '
                                 'definition.'},
        'stdout': StdoutParser,
        'overwrite': {'type': 'boolean',
                      'description': 'Set True to overwrite existing data.'},
        'verbose': {'type': 'boolean',
                    'description': 'Set True to activate verbosity output of the '
                                   'module.'},
        'superquiet': {'type': 'boolean',
                       'description': 'Set True to silence the output of the '
                                      'module.'},
        'interface-description': {'type': 'boolean',
                                  'description': 'Set True to print interface '
                                                 'description and exit.'}
    }
    required = ['id', 'module']
    description = (
        'The definition of a single GRASS GIS module and its inputs, outputs and flags.'
        ' This module will be run in a location/mapset environment and is part of a '
        'process chain. The stdout and stderr output of modules that were run before '
        'this module in the process chain can be used as stdin for this module. The '
        'stdout of a module can be automatically transformed in list, table or '
        'key/value JSON representations in the HTTP response.')
    example = {
        'module': 'r.slope.aspect',
        'id': 'r_slope_aspect_1',
        'inputs': [{
            'import_descr': {
                'source': 'https://storage.googleapis.com/graas-geodata/elev_ned_30m.'
                          'tif',
                'type': 'raster'},
            'param': 'raster',
            'value': 'elev_ned_30m_new'}],
        'outputs': [{'export': {'format': 'GTiff', 'type': 'raster'},
                     'param': 'slope',
                     'value': 'elev_ned_30m_new_slope'}],
        'flags': 'a'}


class Executable(Schema):
    """The definition of a Linux executable and its parameters
    """
    type = 'object'
    properties = {
        "id": {'type': 'string',
               'description': 'A unique id to identify the executable in the process '
                              'chain to reference its stdout and stderr output as '
                              'stdin in other modules.'
               },
        'exe': {'type': 'string',
                'description': 'The name of the Linux executable that should be '
                               'executed as part of the process chain.'
                },
        'params': {'type': 'array',
                   'items': {'type': 'string'},
                   'description': 'A list of input parameters of a GRASS GIS module.'
                   },
        'stdin': {'type': 'string',
                  'description': 'Use the output of a GRASS GIS module or executable '
                                 'in of the process chain as input for this module. '
                                 'Refer to the module/executable output as id::stderr '
                                 'or id::stdout, the \"id\" is the unique identifier '
                                 'of a GRASS GIS module.'}
    }
    required = ['id', 'exe']
    description = 'The definition of a Linux executable and its parameters. ' \
                  'The stdout and stderr output of modules/executable ' \
                  'that were run before this module in the process ' \
                  'chain can be used as stdin for this module.'
    example = {'id': 'cat_1',
               'exe': '/bin/cat',
               'params': []}


class Webhooks(Schema):
    """The definition of finished and update webhooks
    """
    type = 'object'
    properties = {
        'update': {'type': 'string',
                   'description': 'Specify a HTTP(S) GET/POST endpoint that should be '
                                  'called when a status update is available while the '
                                  'process chain is executed. The actinia JSON status '
                                  'response will be send as JSON content to the POST '
                                  'endpoint for each status update until the process '
                                  'finished. The GET endpoint, that must be available '
                                  'by the same URL as the POST endpoint, will be used '
                                  'to check if the webhook endpoint is available.'},
        'finished': {'type': 'string',
                     'description': 'Specify a HTTP(S) GET/POST endpoint that should '
                                    'be called when the process chain was executed '
                                    'successful or unsuccessfully. The actinia JSON '
                                    'response will be send as JSON content to the POST '
                                    'endpoint after processing finished. The GET '
                                    'endpoint, that must be available by the same URL '
                                    'as the POST endpoint, will be used to check if '
                                    'the webhook endpoint is available.'},
    }
    required = ['finished']
    description = (
        'Specify HTTP(S) GET/POST endpoints that should be called when the process '
        'chain was executed successful or unsuccessfully (finished) or when a '
        'status/progress update is available (update). The actinia JSON response '
        'will be send as JSON content to the POST endpoints after processing '
        'finished or the status was updated. The GET endpoints, that must '
        'be available by the same URL as the POST endpoints (update/finished),'
        'will be used to check if the webhooks endpoints are available.'
        'The finished endpoint is mandatory, the update endpoint is optional.')
    example = {
        'update': 'http://business-logic.company.com/api/v1/actinia-update-webhook',
        'finished': 'http://business-logic.company.com/api/v1/actinia-finished-webhook'}


class ProcessChainModel(Schema):
    """Definition of the actinia process chain that includes GRASS GIS modules
    and common Linux commands
    """
    type = 'object'
    properties = {
        'version': {'type': 'string',
                    'default': '1',
                    'description': 'The version string of the process chain'},
        'list': {'type': 'array',
                 'items': GrassModule,
                 'description': "A list of process definitions that should be executed "
                                "in the order provided by the list."},
        'webhooks': Webhooks,
    }
    required = ['version', 'list']
    example = {
        'list': [{
            'module': 'g.region',
            'id': 'g_region_1',
            'inputs': [{'import_descr': {
                'source': 'https://storage.googleapis.com/graas-geodata/'
                          'elev_ned_30m.tif',
                'type': 'raster'},
                'param': 'raster',
                'value': 'elev_ned_30m_new'}],
            'flags': 'p'},
            {
                'module': 'r.slope.aspect',
                'id': 'r_slope_aspect_1',
                'inputs': [{'param': 'elevation',
                            'value': 'elev_ned_30m_new'}],
                'outputs': [{'export': {'format': 'GTiff',
                                        'type': 'raster'},
                             'param': 'slope',
                             'value': 'elev_ned_30m_new_slope'}],
                'flags': 'a'},
            {
                'module': 'r.univar',
                'id': 'r_univar_1',
                'inputs': [{"import_descr": {"source": "LT52170762005240COA00",
                                             "type": "landsat",
                                             "landsat_atcor": "dos1"},
                            'param': 'map',
                            'value': 'LT52170762005240COA00_dos1.1'}],
                'stdout': {'id': 'stats', 'format': 'kv', 'delimiter': '='},
                'flags': 'a'
        },
            {
                'module': 'exporter',
                'id': 'exporter_1',
                'outputs': [{'export': {'format': 'GTiff',
                                        'type': 'raster'},
                             'param': 'map',
                             'value': 'LT52170762005240COA00_dos1.1'}]
        },
            {
                "id": "ascii_out",
                "module": "r.out.ascii",
                "inputs": [{"param": "input",
                            "value": "elevation@PERMANENT"},
                           {"param": "precision", "value": "0"}],
                "stdout": {"id": "elev_1", "format": "table", "delimiter": " "},
                "flags": "h"
        },
            {
                "id": "ascii_export",
                "module": "r.out.ascii",
                "inputs": [{"param": "input",
                            "value": "elevation@PERMANENT"}],
                "outputs": [
                    {"export": {"type": "file", "format": "TXT"},
                     "param": "output",
                     "value": "$file::out1"}
                ]
        },
            {
                "id": "raster_list",
                "module": "g.list",
                "inputs": [{"param": "type",
                            "value": "raster"}],
                "stdout": {"id": "raster", "format": "list", "delimiter": "\n"}
        },
            {
                "module": "r.what",
                "id": "r_what_1",
                "verbose": True,
                "flags": "nfic",
                "inputs": [
                    {
                        "param": "map",
                        "value": "landuse96_28m@PERMANENT"
                    },
                    {
                        "param": "coordinates",
                        "value": "633614.08,224125.12,632972.36,225382.87"
                    },
                    {
                        "param": "null_value",
                        "value": "null"
                    },
                    {
                        "param": "separator",
                        "value": "pipe"
                    }
                ],
                "stdout": {"id": "sample", "format": "table", "delimiter": "|"}
        }
        ],
        'webhooks': {
            'update': 'http://business-logic.company.com/api/v1/actinia-update-webhook',
            'finished': 'http://business-logic.company.com/api/v1/'
                        'actinia-finished-webhook'},
        'version': '1'}


class ProcessChainConverter(object):
    """Convert the process chain description into a process list that can be executed
    """

    def __init__(self, config=None, temp_file_path=None, process_dict=None,
                 temporary_pc_files=None, required_mapsets=None,
                 resource_export_list=None, message_logger=None,
                 output_parser_list=None, send_resource_update=None):
        """Constructor to convert the process chain into a process list

        Args:
            config: The actinia configuration object
            temp_file_path: The path to the temporary directory to store temporary
                            files. It is assumed that this path is available when
                            the generated commands are executed.
            message_logger: The message logger to be used
            process_dict (dict): The dictionary that describes the process chain
            temporary_pc_files (dict): A dictionary of temporary process chain files
                                       that are generated by this class
            required_mapsets (list): A list that will be filled with mapsets names
                                     that must be linked for processing
            resource_export_list (list): A list that will be filled with export
                                         definitions found in output descriptions
                                         for geodata export
            output_parser_list (list): A list that will be filled with output parser
                                       definitions found in module descriptions. The
                                       stdout definition will be stored in a dict that
                                       has the process id a key
                                       {process_id:StdoutParser}
            send_resource_update: The function to call for resource updates

        Returns:

        """
        if config is None:
            self.config = global_config
        else:
            self.config = config
        if temp_file_path is None:
            self.temp_file_path = "/tmp"
        else:
            self.temp_file_path = temp_file_path
        self.temp_file_count = 0

        if process_dict is None:
            self.process_dict = {}
        else:
            self.process_dict = process_dict
        if temporary_pc_files is None:
            self.temporary_pc_files = {}
        else:
            self.temporary_pc_files = temporary_pc_files
        if required_mapsets is None:
            self.required_mapsets = []
        else:
            self.required_mapsets = required_mapsets
        if resource_export_list is None:
            self.resource_export_list = []
        else:
            self.resource_export_list = resource_export_list
        if output_parser_list is None:
            self.output_parser_list = []
        else:
            self.output_parser_list = output_parser_list

        self.send_resource_update = send_resource_update
        self.message_logger = message_logger
        self.import_descr_list = []
        self.webhook_finished = None
        self.webhook_update = None
        self.webhook_auth = None

    def process_chain_to_process_list(self, process_chain):

        if not process_chain:
            raise AsyncProcessError("Process chain is empty")

        if "list" in process_chain and "version" in process_chain:
            return self._process_chain_to_process_list(process_chain)
        else:
            return self._process_chain_to_process_list_legacy(process_chain)

    def _process_chain_to_process_list(self, process_chain):
        """Transform the module chain description into an ordered list of process runs

        All input map layer from a specific mapset
        MUST be specified with the mapset they belong to: map@mapset.
        Maps from an ephemeral mapset should not contain a mapset name,
        because the mapset names are temporary and created with random names.

        Args:
            process_chain (dict): The process chain

        Return:
             list
             A list of ordered grass processes

        """
        process_list = []

        if "version" not in process_chain:
            raise AsyncProcessError("Version information is missing "
                                    "in the process chain definition")

        if "list" not in process_chain:
            raise AsyncProcessError("List of processes to be executed is missing "
                                    "in the process chain definition")

        # Check for the webhooks
        if "webhooks" in process_chain:

            if "finished" in process_chain["webhooks"]:
                self.webhook_finished = process_chain["webhooks"]["finished"]
                # Check if thr URL exists by investigating the HTTP header
                if "auth" in process_chain["webhooks"]:
                    self.webhook_auth = process_chain["webhooks"]["auth"]
                    # username is expected to be without colon (':')
                    resp = requests.head(self.webhook_finished, auth=HTTPBasicAuth(
                        self.webhook_auth.split(':')[0],
                        ':'.join(self.webhook_auth.split(':')[1:])))
                else:
                    resp = requests.head(self.webhook_finished)
                if resp.status_code != 200:
                    raise AsyncProcessError(
                        "The finished webhook URL %s can not be accessed."
                        % self.webhook_finished)
            else:
                raise AsyncProcessError(
                    "The finished URL is missing in the webhooks definition.")

            if "update" in process_chain["webhooks"]:
                self.webhook_update = process_chain["webhooks"]["update"]
                # Check if thr URL exists by investigating the HTTP header
                if "auth" in process_chain["webhooks"]:
                    self.webhook_auth = process_chain["webhooks"]["auth"]
                    # username is expected to be without colon (':')
                    resp = requests.head(self.webhook_update, auth=HTTPBasicAuth(
                        self.webhook_auth.split(':')[0],
                        ':'.join(self.webhook_auth.split(':')[1:])))
                else:
                    resp = requests.head(self.webhook_update)
                if resp.status_code != 200:
                    raise AsyncProcessError(
                        "The update webhook URL %s can not be accessed."
                        % self.webhook_update)

        for process_descr in process_chain["list"]:

            if "module" in process_descr:
                module = self._create_module_process(process_descr)
                if module:
                    process_list.append(module)
            elif "exe" in process_descr:
                exe = self._create_exec_process(process_descr)
                if exe:
                    process_list.append(exe)
            elif "evaluate" in process_descr:
                process_list.append(("python", process_descr["evaluate"]))
            else:
                raise AsyncProcessError("Unknown process description "
                                        "in the process chain definition")

        downimp_list = self._create_download_process_list()
        downimp_list.extend(process_list)

        return downimp_list

    def _create_download_process_list(self):
        """This function analysis the process chain import options and creates
        download and import commands.

        Returns:

        """

        downimp_list = []

        if self.message_logger:
            self.message_logger.info("Creating download process "
                                     "list for all import definitions")

        for entry in self.import_descr_list:
            if self.message_logger:
                self.message_logger.info(entry)

            if "import_descr" not in entry:
                raise AsyncProcessError(
                    "import_descr specification is required in import definition")

            if "type" not in entry["import_descr"]:
                raise AsyncProcessError(
                    "Type specification is required in import definition")

            if "source" not in entry["import_descr"]:
                raise AsyncProcessError(
                    "Source specification is required in import definition")

<<<<<<< HEAD
            if (entry["import_descr"]["type"] not in [
                    "raster", "vector", "sentinel2", "landsat", "file", "postgis"]):
                raise AsyncProcessError("Unkown type specification: %s" %
                                        entry["import_descr"]["type"])
=======
            if entry["import_descr"]["type"] not in ["raster", "vector", "sentinel2", "landsat", "file", "postgis"]:
                raise AsyncProcessError("Unknown type specification: %s" % entry["import_descr"]["type"])
>>>>>>> 63e78b2b

            # RASTER; VECTOR, FILE
            if entry["import_descr"]["type"].lower() == "raster" or \
                    entry["import_descr"]["type"].lower() == "vector" or \
                    entry["import_descr"]["type"].lower() == "file":

                url = entry["import_descr"]["source"]

                gdis = GeoDataDownloadImportSupport(
                    config=self.config,
                    temp_file_path=self.temp_file_path,
                    download_cache=self.temp_file_path,
                    message_logger=self.message_logger,
                    send_resource_update=self.send_resource_update,
                    url_list=[url, ])

                download_commands, import_file_info = gdis.get_download_process_list()
                downimp_list.extend(download_commands)

                map_name = entry["value"]
                input_source = import_file_info[0][2]
                layer = None
                if "vector_layer" in entry["import_descr"]:
                    layer = entry["import_descr"]["vector_layer"]

                if entry["import_descr"]["type"] == "raster":
                    import_command = \
                        GeoDataDownloadImportSupport.get_raster_import_command(
                            file_path=input_source,
                            raster_name=entry["value"])
                    downimp_list.append(import_command)
                if entry["import_descr"]["type"] == "vector":
                    import_command = \
                        GeoDataDownloadImportSupport.get_vector_import_command(
                            input_source=input_source,
                            vector_name=map_name,
                            layer_name=layer)
                    downimp_list.append(import_command)
                if entry["import_descr"]["type"] == "file":
                    # Search for file identifiers
                    if "$file" in map_name and "::" in map_name:
                        file_id = map_name.split("::")[1]
                        # Use the temporary file name as copy target
                        if file_id in self.temporary_pc_files:
                            rename_commands = \
                                GeoDataDownloadImportSupport.get_file_rename_command(
                                    import_file_info[0][2],
                                    self.temporary_pc_files[file_id])
                            downimp_list.append(rename_commands)
                        else:
                            raise AsyncProcessError(
                                "A file id is required for a download file "
                                "to use it in the process chain.")
                    else:
                        raise AsyncProcessError(
                            "A file id is required for a download file "
                            "to use it in the process chain.")

            # POSTGIS
            elif entry["import_descr"]["type"].lower() == "postgis":
                dbstring = "%s" % entry["import_descr"]["source"]
                vector_name = entry["value"]
                layer = None
                if "vector_layer" in entry["import_descr"]:
                    layer = entry["import_descr"]["vector_layer"]

                import_command = \
                    GeoDataDownloadImportSupport.get_vector_import_command(
                        input_source=dbstring,
                        vector_name=vector_name,
                        layer_name=layer)
                downimp_list.append(import_command)

            # SENTINEL
            elif entry["import_descr"]["type"].lower() == "sentinel2":
                # Check for band information
                if "sentinel_band" not in entry["import_descr"]:
                    raise AsyncProcessError(
                        "Band specification is required for Sentinel2 scene import")

                scene = entry["import_descr"]["source"]
                band = entry["import_descr"]["sentinel_band"]

                gqi = GoogleSatelliteBigQueryInterface(config=self.config)
                query_result = gqi.get_sentinel_urls(product_ids=[scene, ],
                                                     bands=[band, ])
                sp = Sentinel2Processing(config=self.config,
                                         bands=[band, ],
                                         download_cache=self.temp_file_path,
                                         temp_file_path=self.temp_file_path,
                                         message_logger=self.message_logger,
                                         send_resource_update=self.send_resource_update,
                                         product_id=scene,
                                         query_result=query_result)

                download_commands, import_file_info = \
                    sp.get_sentinel2_download_process_list()
                downimp_list.extend(download_commands)
                import_commands = sp.get_sentinel2_import_process_list()
                downimp_list.extend(import_commands)

                input_file, map_name = import_file_info[band]
                p = Process(exec_type="grass",
                            executable="g.rename",
                            executable_params=[
                                "raster=%s,%s" % (map_name, entry["value"]), ])
                downimp_list.append(p)

            # LANDSAT
            elif entry["import_descr"]["type"].lower() == "landsat":
                # Check for band information
                if "landsat_atcor" not in entry["import_descr"]:
                    raise AsyncProcessError(
                        "Atmospheric detection specification is required for Landsat "
                        "scene import")

                atcor = entry["import_descr"]["landsat_atcor"].lower()

                if (atcor not in [
                        "uncorrected", "dos1", "dos2", "dos2b", "dos3", "dos4"]):
                    raise AsyncProcessError(
                        "Atmospheric detection specification is wrong for "
                        "Landsat scene import.")

                scene = entry["import_descr"]["source"]

                lp = LandsatProcessing(config=self.config,
                                       download_cache=self.temp_file_path,
                                       temp_file_path=self.temp_file_path,
                                       message_logger=self.message_logger,
                                       send_resource_update=self.send_resource_update,
                                       scene_id=scene)

                download_commands, import_file_info = lp.get_download_process_list()
                downimp_list.extend(download_commands)
                import_commands = lp.get_import_process_list()
                downimp_list.extend(import_commands)
                atcor_commands = lp.get_i_landsat_toar_process_list(atcor)
                downimp_list.extend(atcor_commands)
            else:
                raise AsyncProcessError(
                    "Unknown import type specification: %s"
                    % entry["import_descr"]["type"])

        return downimp_list

    def generate_temp_file_path(self):
        """Generate the path of a new unique temporary file that will be removed
        when the processe finishes. The _setup() method must be called for
        correct file generate.

        Returns: The file path to a unique temporary file
        """

        if not self.temp_file_path:
            raise AsyncProcessError("Unable to create temporary file, "
                                    "temp_file_path is not set.")

        self.temp_file_count += 1

        return os.path.join(
            self.temp_file_path, "temp_file_%i" % self.temp_file_count)

    def _create_module_process(self, module_descr):
        """Analyse a grass process description dict and create a Process
        that is used to execute a GRASS GIS binary.

        - Identify the required mapsets from the input definition and stores
          them in a list.
        - Identify input and output options
        - Add export options to the export list

        Args:
            module_descr (dict): The module description

        Returns: Process:
            An object of type Process that contains the module name,
            the parameter list and stdout/stdin definitions

        """
        if self.message_logger:
            self.message_logger.info(str(module_descr))
        params = []

        if "id" not in module_descr:
            raise AsyncProcessError(
                "The <id> is missing from the process description.")

        id = module_descr["id"]

        stdin_func = None
        if "stdin" in module_descr:
            if "::" not in module_descr["stdin"]:
                raise AsyncProcessError(
                    "The stdin option in id %s misses the ::" % str(id))

            object_id, method = module_descr["stdin"].split("::")

            if "stdout" == method is True:
                stdin_func = self.process_dict[object_id].stdout

            elif "stderr" == method is True:
                stdin_func = self.process_dict[object_id].stderr
            else:
                raise AsyncProcessError(
                    "The stdout or stderr flag in id %s is missing" % str(id))

        # Check for stdout parser that can be of type table, list or key/value pairs
        # and store the definition in a list
        if "stdout" in module_descr:
            if "id" not in module_descr["stdout"]:
                raise AsyncProcessError(
                    "Missing unique *id* in stdout parser description of process id %s"
                    % str(id))
            if "format" not in module_descr["stdout"]:
                raise AsyncProcessError(
                    "Missing *format* in stdout parser description of process id %s"
                    % str(id))
            if "delimiter" not in module_descr["stdout"]:
                raise AsyncProcessError(
                    "Missing *delimiter* in stdout parser description of process id %s"
                    % str(id))

            self.output_parser_list.append({id: module_descr["stdout"]})

        if "module" not in module_descr:
            raise AsyncProcessError(
                "Missing module name in module description of id %s" % str(id))

        module_name = module_descr["module"]

        if "inputs" in module_descr:

            if isinstance(module_descr["inputs"], list) is False:
                raise AsyncProcessError("Inputs in the process chain definition "
                                        "must be of type list")

            for input in module_descr["inputs"]:

                # Add import description to the import list
                if "import_descr" in input:
                    self.import_descr_list.append(input)

                if "value" not in input:
                    raise AsyncProcessError(
                        "<value> is missing in input description of process id: %s"
                        % id)

                if "param" not in input:
<<<<<<< HEAD
                    raise AsyncProcessError(
                        " <param> is missing in input description of process id: %s"
                        % id)
=======
                    raise AsyncProcessError("<param> is missing in input description of process id: %s" % id)
>>>>>>> 63e78b2b

                value = input["value"]
                param = input["param"]

                # Search for file identifiers and generate the temporary file path
                if "$file" in value and "::" in value:
                    file_id = value.split("::")[1]
                    # Generate the temporary file path and store it in the dict
                    if file_id not in self.temporary_pc_files:
                        self.temporary_pc_files[file_id] = \
                            self.generate_temp_file_path()

                    param = "%s=%s" % (param, self.temporary_pc_files[file_id])
                else:
                    param = "%s=%s" % (param, value)
                    # Check for mapset in input name and append it
                    # to the list of required mapsets
                    if "@" in str(value):

                        # Mapset names are after an @ symbol
                        # Mapsets in expressions can be detected by replacing the
                        # symbols like *, +, :, /, {, (,},], ... by spaces and split
                        # the string by spaces, searching in each substring for @

                        symbols = ['*', '+', '-', '/', '%', '$', '!', ':', '(', ')',
                                   '{', '}', '&', '?', '#', '=', '^', '~',
                                   '<', '>', '\\']

                        for symbol in symbols:
                            value = value.replace(symbol, " ")

                        values = value.split(" ")

                        for entry in values:
                            for subentry in entry.split(","):
                                if "@" in subentry:
                                    mapset = subentry.split("@")[1]
                                    if mapset not in self.required_mapsets:
                                        self.required_mapsets.append(mapset)

                params.append(param)

        if "outputs" in module_descr:
            for output in module_descr["outputs"]:

                if "value" not in output:
                    raise AsyncProcessError(
                        "<value> is missing in input description of process id: %s"
                        % id)

                if "param" not in output:
                    raise AsyncProcessError(
                        " <param> is missing in input description of process id: %s"
                        % id)

                value = output["value"]
                param = output["param"]

                # Check the resource for potential export
                if "export" in output:
                    exp = output["export"]
                    if "format" not in exp or "type" not in exp:
                        raise AsyncProcessError(
                            "Invalid export parameter in description of module <%s>"
                            % module_name)
                    if exp["format"] not in SUPPORTED_EXPORT_FORMATS:
                        raise AsyncProcessError(
                            "Invalid export <format> parameter in description of "
                            "module <%s>" % module_name)
                    if "PostgreSQL" in exp["format"] and "dbstring" not in exp:
                        raise AsyncProcessError(
                            "The dbstring parameter is missing for PostgreSQL export")
                    if (exp["type"] not in [
                            "raster", "vector", "strds", "file", "stvds"]):
                        raise AsyncProcessError(
                            "Invalid export <type> parameter in description of "
                            "module <%s>" % module_name)
                    if ("file" in exp["type"]
                            and ("$file" in value and "::" in value) is False):
                        raise AsyncProcessError(
                            "The value filed must contain a file identifier "
                            "($file::unique_id) to export a "
                            "file generated from module <%s> as resource."
                            % module_name)

                # Search for file identifiers and generate the temporary file path
                if "$file" in value and "::" in value:
                    file_id = value.split("::")[1]
                    # Generate the temporary file path and store it in the dict
                    if file_id not in self.temporary_pc_files:
                        self.temporary_pc_files[file_id] = self.generate_temp_file_path(
                        )
                    # Store the file path in the output description for export
                    param = "%s=%s" % (param, self.temporary_pc_files[file_id])
                    # Add the temp file path and the new file name with suffix to the
                    # output dict
                    if "export" in output:
                        output["tmp_file"] = self.temporary_pc_files[file_id]
                        output["file_name"] = "%s.%s" % (
                            file_id, output["export"]["format"].lower())
                else:
                    param = "%s=%s" % (param, value)
                params.append(param)

                # save the output dict in a resource export list
                if "export" in output:
                    self.resource_export_list.append(output)

        if "flags" in module_descr:
            if "flags" in module_descr:
                params.append("-" + str(module_descr["flags"]))

        if "overwrite" in module_descr and module_descr["overwrite"] is True:
            params.append("--o")

        if "superquiet" in module_descr and module_descr["superquiet"] is True:
            params.append("--qq")

        if "verbose" in module_descr and module_descr["verbose"] is True:
            params.append("--v")

        if ("interface-description" in module_descr
                and module_descr["interface-description"] is True):
            params.append("--interface-description")

        # Check for un-allowed characters in the parameter list
        for entry in params:
            if "&" in entry:
                raise AsyncProcessError("Character '&' not supported in process "
                                        "description for %s" % module_name)

        if module_name != "importer" and module_name != "exporter":
            p = Process(exec_type="grass",
                        executable=module_name,
                        executable_params=params,
                        stdin_source=stdin_func,
                        id=id)

            self.process_dict[id] = p

            return p

        return None

    def _create_exec_process(self, module_descr):
        """Analyse a grass process description dict and create a Process
        that is used to execute a common Linux binary.

        Args:
            id (str): The id of this process in the process chain
            module_descr (dict): The module description

        Returns: Process:
            An object of type Process that contains the module name,
            the parameter list and stdout/stdin definitions

        """
        if self.message_logger:
            self.message_logger.info(str(module_descr))

        id = module_descr["id"]

        stdin_func = None
        if "stdin" in module_descr:
            if "::" not in module_descr["stdin"]:
                raise AsyncProcessError(
                    "The stdin option in id %s misses the ::" % str(id))

            object_id, method = module_descr["stdin"].split("::")

            if "stdout" in method:
                stdin_func = self.process_dict[object_id].get_stdout
            elif "stderr" in method:
                stdin_func = self.process_dict[object_id].get_stderr
            else:
                raise AsyncProcessError("The stdout or stderr flag in "
                                        "id %s is missing" % str(id))

        if "exe" not in module_descr:
            raise AsyncProcessError("Missing executable name in module "
                                    "description of id %s" % str(id))

        executable = module_descr["exe"]

        params = []

        if "params" in module_descr:
            for search_string in module_descr["params"]:

                # Search for file identifiers and generate the temporary file path
                if "$file" in search_string and "::" in search_string:
                    file_id = search_string.split("::")[1]
                    # Generate the temporary file path and store it in the dict
                    if file_id not in self.temporary_pc_files:
                        self.temporary_pc_files[file_id] = self.generate_temp_file_path(
                        )

                    param = "%s" % self.temporary_pc_files[file_id]
                else:
                    param = "%s" % search_string

                params.append(param)

        # Check for un-allowed characters in the parameter list
        for entry in params:
            if "&" in entry:
                raise AsyncProcessError("Character '&' not supported in process "
                                        "description for %s" % executable)

        p = Process(exec_type="exec",
                    executable=executable,
                    executable_params=params,
                    stdin_source=stdin_func,
                    id=id)

        self.process_dict[id] = p

        return p

    def _process_chain_to_process_list_legacy(self, process_chain):
        """
        Transform a legacy module chain description into an ordered list of process runs

        All input map layer MUST be specified with the mapset they belong to: map@mapset

        Args:
            process_chain (dict): The process chain

        Return:
             list
             A list of ordered grass processes

        Process chain input format::

            {                                           # A process chain is a dict
                                                          with entries for each module
                                                          that should be run
               Id:{                                     # Id must be numerical and
                                                          indicates the process order
                    "module":<module_name>,             # Name of the module to run
                    "stdin":<Id::stdout | Id::stderr>   # Use the output of a specific
                                                          module as input for this
                                                          module
                                                        # Id:stdout, Id:stderr are
                                                          available
                    "inputs":{                          # Definition of all input
                                                          parameters as key:value pairs
                             <parameter name>:<value>,  # e.g.: value == "raster_name@
                                                          mapset_name" or "degree"
                                                          or 0.0
                             <parameter name>:<value>   # e.g.: value ==
                                                          $file::slope_output_file
                                                          to specify an output file
                                                        # that name will be
                                                          automatically generated
                                                          by the API.
                    },
                    "outputs":{                         # Definition of all outputs
                                                          using key:value pairs
                        <parameter name>:{
                            "name":<value>,             # Output name e.g.
                                                          "my_aspect_map" or a
                                                          temporary file id
                                                        # definition: $file::id
                                                          eg: $file::aspect_output_file
                                                        # This file can be used in
                                                          other module as input
                            "export":{                  # Export options, if present
                                                          this map will be exported
                                "format":<value>        # Set the export format
                                                          raster=GeoTiff (default),
                                                          vector = shape (default)
                                "type":<output type>,   # Output type e.g.: raster,
                                                          vector, file, stds
                            }
                        },
                        <parameter name>:{
                            "name":<value>,             # Output name e.g.
                                                          "my_slope_map"
                            "export":{                  # Export options, if present
                                                          this map will be exported
                                "format":<value>        # Set the export format
                                                          raster=GeoTiff (default),
                                                          vector = shape (default)
                                "type":<output type>,   # Output type e.g.: raster,
                                                          vector, file, stds
                            }
                        }
                    },
                    "flags":<flags>,                    # All flags in a string e.g.:
                                                          "ge"
                    "overwrite":<True|False>,           # Set True to overwrite existing
                                                          data
                    "verbose":<True|False>              # Verbosity of the module
                },
               Id:{                                     # The id of an executable
                                                          command, that is not a
                                                          grass module
                    "executable":<path>,                # The name and path of the
                                                          executable e.g. /bin/cp
                    "stdin":<Id::stdout | Id::stderr>   # Use the output of a specific
                                                          module as input for this
                                                          module
                                                        # Id::stdout, Id::stderr
                                                          are available
                    "parameters":[<parameter>,]         # A list of strings that
                                                          represent the parameters
                                                          that may contain
                                                        # temporary file definitions:
                                                          $file::id  eg:
                                                          $file::aspect_output_file
               },
                ...
            }

        """
        process_list = []

        keys = process_chain.keys()
        int_keys = []
        # Convert the keys to integer to sort correctly
        for k in keys:
            int_keys.append(int(k))

        int_keys = sorted(int_keys)
        # Re-order the process chain by integer sorting index
        for index in int_keys:
            program = process_chain[str(index)]

            if "module" in program:
                process_list.append(
                    self._create_module_process_legacy(str(index), program))
            elif "executable" in program:
                process_list.append(
                    self._create_exec_process_legacy(str(index), program))
            elif "evaluate" in program:
                process_list.append(("python", program["evaluate"]))

        return process_list

    def _create_module_process_legacy(self, id, module_descr):
        """Analyse a grass process description dict and create a Process
        that is used to execute a GRASS GIS binary.

        Identify the required mapsets from the input definition and stores them
        in a list.

        Args:
            id (str): The id of this process in the process chain
            module_descr (dict): The module description

        Returns: Process:
            An object of type Process that contains the module name,
            the parameter list and stdout/stdin definitions

        """
        self.message_logger.info(str(module_descr))
        parameters = []

        stdin_func = None
        if "stdin" in module_descr:
            if "::" not in module_descr["stdin"]:
                raise AsyncProcessError(
                    "The stdin option in id %s misses the ::" % str(id))

            object_id, method = module_descr["stdin"].split("::")

            if "stdout" == method is True:
                stdin_func = self.process_dict[object_id].stdout

            elif "stderr" == method is True:
                stdin_func = self.process_dict[object_id].stderr
            else:
                raise AsyncProcessError(
                    "The stdout or stderr flag in id %s is missing" % str(id))

        if "module" not in module_descr:
            raise AsyncProcessError(
                "Missing module name in module description of id %s" % str(id))

        module_name = module_descr["module"]

        if "inputs" in module_descr:
            for key in module_descr["inputs"]:

                search_string = str(module_descr["inputs"][key])

                # Search for file identifiers and generate the temporary file path
                if "$file" in search_string and "::" in search_string:
                    file_id = search_string.split("::")[1]
                    # Generate the temporary file path and store it in the dict
                    if file_id not in self.temporary_pc_files:
                        self.temporary_pc_files[file_id] = self.generate_temp_file_path(
                        )

                    param = "%s=%s" % (key, self.temporary_pc_files[file_id])
                else:
                    param = "%s=%s" % (key, module_descr["inputs"][key])
                    # Check for mapset in input name and append it
                    # to the list of required mapsets
                    if "@" in str(module_descr["inputs"][key]):

                        # Mapset names are after an @ symbol
                        # Mapsets in expressions can be detected by replacing the
                        # symbols like *, +, :, /, {, (,},], ... by spaces and split
                        # the string by spaces, searching in each substring for @

                        symbols = ['*', '+', '-', '/', '%', '$', '!', ':', '(', ')',
                                   '{', '}', '&', '?', '#', '=', '^', '~',
                                   '<', '>', '\\']

                        for symbol in symbols:
                            search_string = search_string.replace(symbol, " ")

                        search_strings = search_string.split(" ")

                        for entry in search_strings:
                            for subentry in entry.split(","):
                                if "@" in subentry:
                                    mapset = subentry.split("@")[1]
                                    if mapset not in self.required_mapsets:
                                        self.required_mapsets.append(mapset)

                parameters.append(param)

        if "outputs" in module_descr:
            for key in module_descr["outputs"]:
                if "name" in module_descr["outputs"][key]:

                    search_string = module_descr["outputs"][key]["name"]

                    # Search for file identifiers and generate the temporary file path
                    if "$file" in search_string and "::" in search_string:
                        file_id = search_string.split("::")[1]
                        # Generate the temporary file path and store it in the dict
                        if file_id not in self.temporary_pc_files:
                            self.temporary_pc_files[file_id] = \
                                self.generate_temp_file_path()

                        param = "%s=%s" % (key, self.temporary_pc_files[file_id])
                    else:
                        param = "%s=%s" % (key, search_string)
                    parameters.append(param)
                    # List the resource for potential export
                    if "export" in module_descr["outputs"][key]:
                        exp = module_descr["outputs"][key]["export"]
                        if "format" not in exp or "type" not in exp:
                            raise AsyncProcessError(
                                "Invalid export parameter in description of module "
                                "<%s>" % module_name)
                        if exp["format"] not in SUPPORTED_EXPORT_FORMATS:
                            raise AsyncProcessError(
                                "Invalid export <format> parameter in description "
                                "of module <%s>" % module_name)
                        if (exp["type"] not in [
                                "raster", "vector", "strds", "file", "stvds"]):
                            raise AsyncProcessError(
                                "Invalid export <type> parameter in description of "
                                "module <%s>" % module_name)
                        self.resource_export_list.append(module_descr["outputs"][key])

        if "flags" in module_descr:
            if "flags" in module_descr:
                parameters.append("-" + str(module_descr["flags"]))

        if "overwrite" in module_descr and module_descr["overwrite"] is True:
            parameters.append("--o")

        if "superquiet" in module_descr and module_descr["superquiet"] is True:
            parameters.append("--qq")

        if "verbose" in module_descr and module_descr["verbose"] is True:
            parameters.append("--v")

        if ("interface-description" in module_descr
                and module_descr["interface-description"] is True):
            parameters.append("--interface-description")

        # Check for un-allowed characters in the parameter list
        for entry in parameters:
            if "&" in entry:
                raise AsyncProcessError("Character '&' not supported in process "
                                        "description for %s" % module_name)

        p = Process(exec_type="grass",
                    executable=module_name,
                    executable_params=parameters,
                    stdin_source=stdin_func,
                    id=id)

        self.process_dict[id] = p

        return p

    def _create_exec_process_legacy(self, id, module_descr):
        """Analyse a grass process description dict and create a Process
        that is used to execute a common Linux binary.

        Args:
            id (str): The id of this process in the process chain
            module_descr (dict): The module description

        Returns: Process:
            An object of type Process that contains the module name,
            the parameter list and stdout/stdin definitions

        """
        self.message_logger.info(str(module_descr))
        parameters = []

        stdin_func = None
        if "stdin" in module_descr:
            if "::" not in module_descr["stdin"]:
                raise AsyncProcessError(
                    "The stdin option in id %s misses the ::" % str(id))

            object_id, method = module_descr["stdin"].split("::")

            if "stdout" in method:
                stdin_func = self.process_dict[object_id].get_stdout
            elif "stderr" in method:
                stdin_func = self.process_dict[object_id].get_stderr
            else:
                raise AsyncProcessError(
                    "The stdout or stderr flag in id %s is missing" % str(id))

        if "executable" not in module_descr:
            raise AsyncProcessError(
                "Missing executable name in module description of id %s" % str(id))

        executable = module_descr["executable"]
        if "parameters" in module_descr:
            for search_string in module_descr["parameters"]:

                # Search for file identifiers and generate the temporary file path
                if "$file" in search_string and "::" in search_string:
                    file_id = search_string.split("::")[1]
                    # Generate the temporary file path and store it in the dict
                    if file_id not in self.temporary_pc_files:
                        self.temporary_pc_files[file_id] = self.generate_temp_file_path(
                        )

                    param = "%s" % self.temporary_pc_files[file_id]
                else:
                    param = "%s" % search_string

                parameters.append(param)

        # Check for un-allowed characters in the parameter list
        for entry in parameters:
            if "&" in entry:
                raise AsyncProcessError("Character '&' not supported in process "
                                        "description for %s" % executable)

        p = Process(exec_type="exec",
                    executable=executable,
                    executable_params=parameters,
                    stdin_source=stdin_func,
                    id=id)

        self.process_dict[id] = p

        return p


def test_process_chain():
    from pprint import pprint

    elev_in = InputParameter(
        param="elevation",
        value="elev_10m",
        import_descr={
            "source":
                "https://storage.googleapis.com/graas-geodata/elev_ned_30m.tif",
            "type": "raster"})
    format_in = InputParameter(param="format",
                               value="degree")
    precision_in = InputParameter(param="precision",
                                  value="DCELL")
    export = {'type': 'raster',
              'format': 'GTiff'}

    slope_out = OutputParameter(param="slope",
                                value='elev_10m_slope',
                                export=export)

    aspect_out = OutputParameter(param="aspect",
                                 value='elev_10m_aspect',
                                 export=export)

    module_1 = GrassModule(id="r_slope_aspect_1",
                           module='r.slope.aspect',
                           inputs=[elev_in, format_in, precision_in],
                           outputs=[slope_out, aspect_out],
                           flags='a',
                           overwrite=True,
                           verbose=False)

    file_in = InputParameter(
        param="name",
        value="$file::polygon",
        import_descr={
            "source":
                "https://storage.googleapis.com/graas-geodata/brazil_polygon.json",
            "type": "file"})

    module_2 = GrassModule(id="importer",
                           module='importer',
                           inputs=[file_in])

    exe_1 = Executable(id="cat_1",
                       exe='/bin/cat',
                       params=[],
                       stdin='r_slope_aspect_1::stderr')

    func_in_1 = InputParameter(param="pyfile",
                               value="$file::polygon")

    module_3 = GrassModule(id="udf",
                           module='t.rast.aggr_func',
                           inputs=[func_in_1])

    func_in_2 = InputParameter(
        param="pyfile",
        value="$file::polygon",
        import_descr={
            "source":
                "https://storage.googleapis.com/graas-geodata/brazil_polygon.json",
            "type": "file"})

    module_4 = GrassModule(id="udf",
                           module='t.rast.aggr_func',
                           inputs=[func_in_2])

    landsat_import = InputParameter(param="map",
                                    value="ignored",
                                    import_descr={"source": "LT52170762005240COA00",
                                                  "type": "landsat",
                                                  "landsat_atcor": "dos1"})

    stdout_parser = StdoutParser(id="stats", format="kv", delimiter="=")

    module_5 = GrassModule(id="r_univar_1",
                           module='r.univar',
                           inputs=[landsat_import],
                           stdout=stdout_parser)

    exporter_output = OutputParameter(param="map", value='LT52170762005240COA00_dos1.1',
                                      export={'format': 'GTiff',
                                              'type': 'raster'})

    module_export = GrassModule(id="exporter_1",
                                module='exporter',
                                outputs=[exporter_output])

    pc = ProcessChainModel(version='1', list=[
        module_1, module_2, exe_1, module_3, module_4, module_5, module_export])

    pprint(pc)

    pconv = ProcessChainConverter()
    pl = pconv.process_chain_to_process_list(pc)

    for proc in pl:
        pprint(str(proc))

    pprint(pconv.process_dict)
    pprint(pconv.required_mapsets)
    pprint(pconv.resource_export_list)
    pprint(pconv.import_descr_list)
    pprint(pconv.output_parser_list)
    pprint(pconv.temporary_pc_files)


if __name__ == '__main__':
    test_process_chain()<|MERGE_RESOLUTION|>--- conflicted
+++ resolved
@@ -738,15 +738,10 @@
                 raise AsyncProcessError(
                     "Source specification is required in import definition")
 
-<<<<<<< HEAD
             if (entry["import_descr"]["type"] not in [
                     "raster", "vector", "sentinel2", "landsat", "file", "postgis"]):
                 raise AsyncProcessError("Unkown type specification: %s" %
                                         entry["import_descr"]["type"])
-=======
-            if entry["import_descr"]["type"] not in ["raster", "vector", "sentinel2", "landsat", "file", "postgis"]:
-                raise AsyncProcessError("Unknown type specification: %s" % entry["import_descr"]["type"])
->>>>>>> 63e78b2b
 
             # RASTER; VECTOR, FILE
             if entry["import_descr"]["type"].lower() == "raster" or \
@@ -996,13 +991,9 @@
                         % id)
 
                 if "param" not in input:
-<<<<<<< HEAD
                     raise AsyncProcessError(
                         " <param> is missing in input description of process id: %s"
                         % id)
-=======
-                    raise AsyncProcessError("<param> is missing in input description of process id: %s" % id)
->>>>>>> 63e78b2b
 
                 value = input["value"]
                 param = input["param"]
