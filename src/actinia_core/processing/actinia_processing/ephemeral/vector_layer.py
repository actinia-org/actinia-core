--- conflicted
+++ resolved
@@ -61,7 +61,6 @@
         pc_1["1"] = {
             "module": "v.db.connect",
             "inputs": {"map": vector_name + "@" + self.mapset_name},
-<<<<<<< HEAD
             "flags": "g"
         }
 
@@ -72,10 +71,6 @@
             )
         )
         self._execute_process_list(process_list)
-=======
-            "flags": "gte",
-        }
->>>>>>> 3aa8df2f
 
         kv_list = self.module_output_log[0]["stdout"].split("\n")
 
@@ -83,17 +78,12 @@
         pc_2["1"] = {
             "module": "v.info",
             "inputs": {"map": vector_name + "@" + self.mapset_name},
-<<<<<<< HEAD
             "flags": "gte",
-=======
-            "flags": "h",
->>>>>>> 3aa8df2f
         }
 
         pc_2["2"] = {
             "module": "v.info",
             "inputs": {"map": vector_name + "@" + self.mapset_name},
-<<<<<<< HEAD
             "flags": "h",
         }
         # case 1: no layer (len(kv_list)==1)
@@ -115,16 +105,6 @@
 
         process_list = self._validate_process_chain(
             process_chain=pc_2, skip_permission_check=True
-=======
-            "flags": "c",
-        }
-
-        self.skip_region_check = True
-        process_list = (
-            self._create_temporary_grass_environment_and_process_list(
-                process_chain=pc, skip_permission_check=True
-            )
->>>>>>> 3aa8df2f
         )
         self._execute_process_list(process_list)
 
