# -*- coding: utf-8 -*-
#######
# actinia-core - an open source REST API for scalable, distributed, high
# performance processing of geographical data that uses GRASS GIS for
# computational tasks. For details, see https://actinia.mundialis.de/
#
# Copyright (c) 2016-2022 Sören Gebbert and mundialis GmbH & Co. KG
#
# This program is free software: you can redistribute it and/or modify
# it under the terms of the GNU General Public License as published by
# the Free Software Foundation, either version 3 of the License, or
# (at your option) any later version.
#
# This program is distributed in the hope that it will be useful,
# but WITHOUT ANY WARRANTY; without even the implied warranty of
# MERCHANTABILITY or FITNESS FOR A PARTICULAR PURPOSE.  See the
# GNU General Public License for more details.
#
# You should have received a copy of the GNU General Public License
# along with this program.  If not, see <https://www.gnu.org/licenses/>.
#
#######

"""
Base class for asynchronous processing
"""

import math
import os
import pickle
import requests
import shutil
import subprocess
import sys
import tempfile
import time
import traceback
import uuid

from flask import json
from requests.auth import HTTPBasicAuth

from actinia_core.core.common.process_object import Process
from actinia_core.core.grass_init import GrassInitializer
from actinia_core.core.messages_logger import MessageLogger
from actinia_core.core.redis_lock import RedisLockingInterface
from actinia_core.core.resources_logger import ResourceLogger
from actinia_core.core.common.process_chain import ProcessChainConverter
from actinia_core.core.common.exceptions import (
    AsyncProcessError,
    AsyncProcessTermination,
    RsyncError,
)
from actinia_core.core.common.exceptions import AsyncProcessTimeLimit
from actinia_core.models.response_models import (
    ProcessingResponseModel,
    ExceptionTracebackModel,
)
from actinia_core.models.response_models import (
    create_response_from_model,
    ProcessLogModel,
    ProgressInfoModel,
)
from actinia_core.core.interim_results import InterimResult, get_directory_size
from actinia_core.rest.base.user_auth import (
    check_location_mapset_module_access,
)

__license__ = "GPLv3"
__author__ = "Sören Gebbert, Anika Weinmann"
__copyright__ = (
    "Copyright 2016-2022, Sören Gebbert and mundialis GmbH & Co. KG"
)
__maintainer__ = "mundialis"


class EphemeralProcessing(object):
    """
    This class processes GRASS data on the local machine in an temporary
    mapset.

    The temporary mapset will be removed by this class when the processing
    finished

    Creating the temporary database and mapset:

    1. Create a new gisdbase in a temporary directory

       e.g: /tmp/soeren_disdbase

    2. Create the required location directory

       e.g: /tmp/soeren_temp_gisdbase/ECAD

    3. Softlink the PERMANENT and all required mapsets into the,
       new location directory from the original location,
       check the input parameter of the module for which mapsets must be linked

       e.g: /mount/groups/[user group]/locations/ECAD/PERMANENT
        -> /tmp/soeren_temp_gisdbase/ECAD/PERMANENT
       e.g: /mount/groups/[user group]/locations/ECAD/Temperature
        -> /tmp/soeren_temp_gisdbase/ECAD/Temperature

    4. Set the GRASS GIS environmental variables to point to the new gisdbase,
       location and PERMANENT maspet

    5. Create a new mapset with g.mapset in the temporary location directory

       e.g: /tmp/soeren_temp_gisdbase/ECAD/MyMapset

    6. Run and poll each process in the process chain until finished and update
       the resource log entry
       - Create a poll loop and check the subprocess status
       - Update the resource entry with progress info

    7. When finished create the response:
         * put the output of all modules into the response document

    8. Remove the temporary gisdbase

    9. Send the response document with status finished and resource links

    """

    def __init__(self, rdc):
        """Constructor

        Args:
            rdc (ResourceDataContainer): The data container that contains all
                                         required variables for processing

        """
        # Fluentd hack to work in a multiprocessing environment
        try:
            from fluent import sender

            self.has_fluent = True
        except Exception:
            self.has_fluent = False

        # rdc = ResourceDataContainer()

        self.rdc = rdc
        self.config = self.rdc.config
        self.data = self.rdc.user_data
        self.grass_temp_database = self.config.GRASS_TMP_DATABASE

        self.request_data = self.rdc.request_data
        self.user_id = self.rdc.user_id
        self.user_group = self.rdc.user_group
        self.user_credentials = rdc.user_credentials

        self.resource_id = self.rdc.resource_id
        self.iteration = self.rdc.iteration
        self.status_url = self.rdc.status_url
        self.api_info = self.rdc.api_info
        self.interim_result = InterimResult(
            self.user_id, self.resource_id, self.iteration
        )

        self.grass_data_base = self.rdc.grass_data_base  # Global database
        # User database base path, this path will be
        self.grass_user_data_base = self.rdc.grass_user_data_base
        # extended with the user group name in the setup
        self.grass_base_dir = self.rdc.grass_base_dir

        self.location_name = self.rdc.location_name
        self.mapset_name = self.rdc.mapset_name
        # Set this True if the work is performed based on global database
        self.is_global_database = False

        self.map_name = self.rdc.map_name

        self.orig_time = self.rdc.orig_time
        self.orig_datetime = self.rdc.orig_datetime

        # Create the unique temporary gisdbase and mapset names
        self.unique_id = str(uuid.uuid4()).replace("-", "")
        self.temp_grass_data_base_name = "gisdbase_" + self.unique_id
        self.temp_mapset_name = "mapset_" + self.unique_id
        self.temp_mapset_path = None

        self.ginit = None

        # Successfully finished message
        self.finish_message = "Processing successfully finished"

        # The temporary GRASS database
        self.temp_grass_data_base = (
            None  # Path to the temporary grass database
        )
        self.temp_location_path = None  # Path to the temporary location
        self.temp_file_path = None  # The path to store temporary created files
        self.global_location_path = (
            None  # The path to the global location to link
        )
        self.user_location_path = None  # The path to the user location to link

        # List of resources that should be created
        self.resource_export_list = list()
        self.resource_url_list = list()

        # Initialize the user specific permissions
        self.cell_limit = 0
        self.process_time_limit = 0
        self.process_num_limit = 0
        # Set this True so that regions are not checked before processing
        self.skip_region_check = False

        # The stdout, stderr and parameter log of the module chains
        self.module_output_log = list()
        # The stdout, stderr and parameter log of the module chains
        # using a dict with the process id as key
        self.module_output_dict = dict()
        # The list of output parser definitions that must be applied
        # after the module run. The parser result will be stored in
        # the module_result dictionary using the parser id
        self.output_parser_list = []
        # A dictionary that has the process id as key to store module
        self.module_results = dict()
        # outputs like images, dicts, files and so on

        self.required_mapsets = (
            list()
        )  # The process chain analysis will provide
        # a list of required mapsets that must be
        # linked in the temporary location

        # The module that was called in the process chain, to detect g.region
        # calls and check for correct region settings
        self.last_module = "g.region"
        # Count the processes executed from the process chain
        self.process_count = 0

        self.ginit = None

        # The state of the whole processing that is checked in the final
        # section of the run function
        self.run_state = {"success": None}

        # The progress info object
        self.progress = ProgressInfoModel(step=0, num_of_steps=0)
        # The count of self._run_process() and self._run_module() calls
        self.progress_steps = 0
        # The number of processes that should be processes
        self.number_of_processes = 0

        self.setup_flag = False

        # The names of the temporarily generated files
        # "key":"temporary_file_path"
        self.temporary_pc_files = {}
        # The counter to generate unique temporary file names
        self.temp_file_count = 0
        # This dictionary contains the output of a process on stdout
        self.process_dict = {}

        # The class that is used to create the response
        self.response_model_class = ProcessingResponseModel
        # The class that converts process chain definitions into
        self.proc_chain_converter = None
        # process lists that will be executed. This variable is
        # initiated in the setup method
        # The list of all process chains that were processed
        self.process_chain_list = []
        # A list of all processes that will be executed
        self.actinia_process_list = list()
        # A list of all processes that will be executed
        self.actinia_process_dict = dict()
        # The URL of a webhook that should becalled after processing of a
        self.webhook_finished = None
        # process chain finished

        # The URL of a webhook that should be called for each status/progress
        # update
        self.webhook_update = None
        # The authentication for the webhook (base 64 decoded
        # "username:password")
        self.webhook_auth = None

    def _send_resource_update(self, message, results=None):
        """Create an HTTP response document and send it to the status database

        Args:
            message (str): The message
            results (dict): Results of the processing using the process chain
                            id for identification

        """
<<<<<<< HEAD
        data = create_response_from_model(self.response_model_class,
                                          status="running",
                                          user_id=self.user_id,
                                          resource_id=self.resource_id,
                                          queue=self.rdc.queue,
                                          iteration=self.iteration,
                                          # process_log=self.module_output_log,
                                          progress=self.progress,
                                          results=results,
                                          message=message,
                                          orig_time=self.orig_time,
                                          orig_datetime=self.orig_datetime,
                                          http_code=200,
                                          status_url=self.status_url,
                                          api_info=self.api_info)
=======
        data = create_response_from_model(
            self.response_model_class,
            status="running",
            user_id=self.user_id,
            resource_id=self.resource_id,
            iteration=self.iteration,
            # process_log=self.module_output_log,
            progress=self.progress,
            results=results,
            message=message,
            orig_time=self.orig_time,
            orig_datetime=self.orig_datetime,
            http_code=200,
            status_url=self.status_url,
            api_info=self.api_info,
        )
>>>>>>> b648b0ec
        self._send_to_database(document=data, final=False)

    def _send_resource_finished(self, message, results=None):
        """Create an HTTP response document and send it to the status database

        Args:
            message (str): The message
            results (dict): Results of the processing using the process chain
                            id for identification

        """
<<<<<<< HEAD
        data = create_response_from_model(self.response_model_class,
                                          status="finished",
                                          user_id=self.user_id,
                                          resource_id=self.resource_id,
                                          queue=self.rdc.queue,
                                          iteration=self.iteration,
                                          process_log=self.module_output_log,
                                          progress=self.progress,
                                          results=results,
                                          message=message,
                                          orig_time=self.orig_time,
                                          orig_datetime=self.orig_datetime,
                                          http_code=200,
                                          status_url=self.status_url,
                                          api_info=self.api_info,
                                          resource_urls=self.resource_url_list,
                                          process_chain_list=self.process_chain_list)
=======
        data = create_response_from_model(
            self.response_model_class,
            status="finished",
            user_id=self.user_id,
            resource_id=self.resource_id,
            iteration=self.iteration,
            process_log=self.module_output_log,
            progress=self.progress,
            results=results,
            message=message,
            orig_time=self.orig_time,
            orig_datetime=self.orig_datetime,
            http_code=200,
            status_url=self.status_url,
            api_info=self.api_info,
            resource_urls=self.resource_url_list,
            process_chain_list=self.process_chain_list,
        )
>>>>>>> b648b0ec
        self._send_to_database(document=data, final=True)

    def _send_resource_terminated(self, message, results=None):
        """Create an HTTP response document and send it to the status database

        Args:
            message (str): The message
            results (dict): Results of the processing using the process chain
                            id for identification

        """
<<<<<<< HEAD
        data = create_response_from_model(self.response_model_class,
                                          status="terminated",
                                          user_id=self.user_id,
                                          resource_id=self.resource_id,
                                          queue=self.rdc.queue,
                                          iteration=self.iteration,
                                          process_log=self.module_output_log,
                                          progress=self.progress,
                                          results=results,
                                          message=message,
                                          orig_time=self.orig_time,
                                          orig_datetime=self.orig_datetime,
                                          http_code=200,
                                          status_url=self.status_url,
                                          api_info=self.api_info,
                                          process_chain_list=self.process_chain_list)
=======
        data = create_response_from_model(
            self.response_model_class,
            status="terminated",
            user_id=self.user_id,
            resource_id=self.resource_id,
            iteration=self.iteration,
            process_log=self.module_output_log,
            progress=self.progress,
            results=results,
            message=message,
            orig_time=self.orig_time,
            orig_datetime=self.orig_datetime,
            http_code=200,
            status_url=self.status_url,
            api_info=self.api_info,
            process_chain_list=self.process_chain_list,
        )
>>>>>>> b648b0ec
        self._send_to_database(document=data, final=True)

    def _send_resource_time_limit_exceeded(self, message, results=None):
        """Create an HTTP response document and send it to the status database

        Args:
            message (str): The message
            results (dict): Results of the processing using the process chain
                            id for identification

        """
<<<<<<< HEAD
        data = create_response_from_model(self.response_model_class,
                                          status="terminated",
                                          user_id=self.user_id,
                                          resource_id=self.resource_id,
                                          queue=self.rdc.queue,
                                          iteration=self.iteration,
                                          process_log=self.module_output_log,
                                          progress=self.progress,
                                          results=results,
                                          message=message,
                                          orig_time=self.orig_time,
                                          orig_datetime=self.orig_datetime,
                                          http_code=400,
                                          status_url=self.status_url,
                                          api_info=self.api_info,
                                          process_chain_list=self.process_chain_list)
=======
        data = create_response_from_model(
            self.response_model_class,
            status="terminated",
            user_id=self.user_id,
            resource_id=self.resource_id,
            iteration=self.iteration,
            process_log=self.module_output_log,
            progress=self.progress,
            results=results,
            message=message,
            orig_time=self.orig_time,
            orig_datetime=self.orig_datetime,
            http_code=400,
            status_url=self.status_url,
            api_info=self.api_info,
            process_chain_list=self.process_chain_list,
        )
>>>>>>> b648b0ec
        self._send_to_database(document=data, final=True)

    def _send_resource_error(self, message, results=None, exception=None):
        """Create an HTTP response document and send it to the status database

        Args:
            message (str): The message
            results (dict): Results of the processing using the process chain
                            id for identification

        """
<<<<<<< HEAD
        data = create_response_from_model(self.response_model_class,
                                          status="error",
                                          user_id=self.user_id,
                                          resource_id=self.resource_id,
                                          queue=self.rdc.queue,
                                          iteration=self.iteration,
                                          process_log=self.module_output_log,
                                          progress=self.progress,
                                          results=results,
                                          message=message,
                                          orig_time=self.orig_time,
                                          orig_datetime=self.orig_datetime,
                                          http_code=400,
                                          status_url=self.status_url,
                                          api_info=self.api_info,
                                          process_chain_list=self.process_chain_list,
                                          exception=exception)
=======
        data = create_response_from_model(
            self.response_model_class,
            status="error",
            user_id=self.user_id,
            resource_id=self.resource_id,
            iteration=self.iteration,
            process_log=self.module_output_log,
            progress=self.progress,
            results=results,
            message=message,
            orig_time=self.orig_time,
            orig_datetime=self.orig_datetime,
            http_code=400,
            status_url=self.status_url,
            api_info=self.api_info,
            process_chain_list=self.process_chain_list,
            exception=exception,
        )
>>>>>>> b648b0ec
        self._send_to_database(document=data, final=True)

    def _send_to_database(self, document, final=False):
        """Send the document to the database

        The resource expiration time set in the actinia config file will be
        used for every resource commit.

        If a webhook URL is provided, the JSON response will be send to the
        provided endpoint using a POST request.

        Args:
            document (str): The response document
            final (bool): Set True if this was the final resource commit
                          (no update) to activate the webhook call

        """

        self.resource_logger.commit(
            user_id=self.user_id,
            resource_id=self.resource_id,
            iteration=self.iteration,
            document=document,
            expiration=self.config.REDIS_RESOURCE_EXPIRE_TIME,
        )

        # Call the webhook after the final result was send to the database
        try:
            if final is True and self.webhook_finished is not None:
                self._post_to_webhook(document, "finished")
            elif final is False and self.webhook_update is not None:
                self._post_to_webhook(document, "update")
        except Exception as e:
            e_type, e_value, e_tb = sys.exc_info()
            model = ExceptionTracebackModel(
                message=str(e_value),
                traceback=traceback.format_tb(e_tb),
                type=str(e_type),
            )
            run_state = {"error": str(e), "exception": model}
            print(str(run_state))
            self.message_logger.error(
                "Unable to send webhook request. Traceback: %s"
                % str(run_state)
            )

    def _post_to_webhook(self, document, type):
        """Helper method to send a post request to a webhook.
        The finished webhook will be retried until it is reached of the number
        of tries is WEBHOOK_RETRIES which can be set in the config.

        Args:
            document (str): The response document
            type (str): The webhook type: 'finished' or 'update'
        """
        self.message_logger.info(
            "Send POST request to %s webhook url: %s"
            % (type, self.webhook_finished)
        )
        webhook_url = None
        if type == "finished":
            webhook_url = self.webhook_finished
            webhook_retries = self.config.WEBHOOK_RETRIES
            webhook_sleep = self.config.WEBHOOK_SLEEP
        if type == "update":
            webhook_url = self.webhook_update
            webhook_retries = 1
            webhook_sleep = 0

        http_code, response_model = pickle.loads(document)

        webhook_not_reached = True
        retry = 0
        while webhook_not_reached is True and retry < webhook_retries:
            retry += 1
            try:
                if self.webhook_auth:
                    # username is expected to be without colon (':')
                    resp = requests.post(
                        webhook_url,
                        json=json.dumps(response_model),
                        auth=HTTPBasicAuth(
                            self.webhook_auth.split(":")[0],
                            ":".join(self.webhook_auth.split(":")[1:]),
                        ),
                        timeout=10,
                    )
                else:
                    resp = requests.post(
                        webhook_url,
                        json=json.dumps(response_model),
                        timeout=10,
                    )
                if not (500 <= resp.status_code and resp.status_code < 600):
                    webhook_not_reached = False
            except Exception:
                time.sleep(webhook_sleep)
        if (
            webhook_not_reached is False and resp.status_code not in [200, 204]
        ) or webhook_not_reached is True:
            raise AsyncProcessError(
                "Unable to access %s webhook URL %s" % (type, webhook_url)
            )

    def _get_previous_iteration_process_chain(self):
        """Helper method to check the old resource run and get the step of the
        process chain where to continue

        Returns:
            pc_step (int): The number of the step in the process chain where to
                           continue
           old_process_chain (dict): The process chain of the old resource run
        """
        # check old resource
        pc_step = 0

        for iter in range(1, self.rdc.iteration):
            if iter == 1:
                old_response_data = self.resource_logger.get(
                    self.user_id, self.resource_id
                )
            else:
                old_response_data = self.resource_logger.get(
                    self.user_id, self.resource_id, iter
                )
            if old_response_data is None:
                return None
            _, response_model = pickle.loads(old_response_data)
            for element in response_model["process_log"]:
                self.module_output_dict[element["id"]] = element

            pc_step += response_model["progress"]["step"] - 1
        old_process_chain = response_model["process_chain_list"][0]

        return pc_step, old_process_chain

    def _validate_process_chain(
        self,
        process_chain=None,
        skip_permission_check=False,
        old_process_chain=None,
        pc_step=None,
    ):
        """
        Create the process list and check for user permissions.

        The following permissions are checked:

            - If the required modules are in the users module white list
            - If the user is allowed to access the required mapsets that
              are specified in the module input parameter
            - If the user is allowed to execute the number of processes

        Args:
            process_chain (dict): The process chain to be checked and converted
                                  into a process list
            skip_permission_check (bool): If set True, the permission checks
                                          of module access and process num
                                          limits are not performed
            old_process_chain (dict): The process chain of the previous
                                      resource run to be checked and converted
                                      for e.g. stdout

        Raises:
            This function raises AsyncProcessError in case of an error.

        Returns: list:
            The process list
        """

        if old_process_chain is not None:
            self.proc_chain_converter.process_chain_to_process_list(
                old_process_chain
            )
            self.proc_chain_converter.import_descr_list = list()
            self.proc_chain_converter.resource_export_list = list()

        # Backward compatibility
        if process_chain is None:
            process_list = (
                self.proc_chain_converter.process_chain_to_process_list(
                    self.request_data
                )
            )
            self.process_chain_list.append(self.request_data)
        else:
            process_list = (
                self.proc_chain_converter.process_chain_to_process_list(
                    process_chain
                )
            )
            self.process_chain_list.append(process_chain)
        if pc_step is not None:
            del process_list[:pc_step]

        # Check for the webhook
        if (
            hasattr(self.proc_chain_converter, "webhook_finished")
            and self.proc_chain_converter.webhook_finished is not None
        ):
            self.webhook_finished = self.proc_chain_converter.webhook_finished
        if (
            hasattr(self.proc_chain_converter, "webhook_update")
            and self.proc_chain_converter.webhook_update is not None
        ):
            self.webhook_update = self.proc_chain_converter.webhook_update
        if (
            hasattr(self.proc_chain_converter, "webhook_auth")
            and self.proc_chain_converter.webhook_auth is not None
        ):
            self.webhook_auth = self.proc_chain_converter.webhook_auth

        # Check for empty process chain
        if len(process_list) == 0 and len(self.resource_export_list) == 0:
            raise AsyncProcessError("Empty process chain, nothing to compute")

        # Check if the user is allowed to execute this number of processes
        if (
            skip_permission_check is False
            and len(process_list) > self.process_num_limit
        ):
            raise AsyncProcessError(
                "Process limit exceeded, a maximum of %i "
                "processes are allowed in the process chain."
                % self.process_num_limit
            )

        # Check if the module description was correct and if the
        # module or executable is in the user white list.
        for process in process_list:
            # Add the process to the internal list and dict
            # to access it in the python udf environment
            self._add_actinia_process(process)

            if process.exec_type == "grass" or process.exec_type == "exec":
                if skip_permission_check is False:
                    if process.skip_permission_check is False:
                        resp = check_location_mapset_module_access(
                            user_credentials=self.user_credentials,
                            config=self.config,
                            module_name=process.executable,
                        )
                        if resp is not None:
                            raise AsyncProcessError(
                                "Module or executable <%s> is not supported"
                                % process.executable
                            )
            else:
                message = (
                    "Wrong process description, type: %s "
                    "module/executable: %s, args: %s"
                    % (
                        str(process.exec_type),
                        str(process.executable),
                        str(process.executable_params),
                    )
                )
                raise AsyncProcessError(message)

        # Update the processing
        self._update_num_of_steps(len(process_list))

        return process_list

    def _setup(self, init_grass=True):
        """Setup the logger, the mapset lock and the credentials. Create the
        temporary grass database and temporary file directories

        ATTENTION: This method must be called first before any processing can
        take place

        What is done:

        - Create the resource and message logger
        - Create the redis lock interface for resource locking
        - Set cell limit, process number limit and process time limit from user
          c redentials.
        - Create all required paths to original and temporary location and
          mapsets.
            - temp_location_path
            - global_location_path
            - grass_user_data_base <- This path will be created if it does not
              exist
            - user_location_path <- This path will be created if it does not
              exist
            - temp_grass_data_base <- This path will be created
            - temp_file_path <- This path will be created
            - Check if the current working location is in a persistent (global)
              GRASS GIS database (is_global_database)
        - Create the process chain to process list converter

        Args:
            init_grass (bool): Set true to initialize the user credentials
                               and the temporary database and location paths

        """
        # The setup should only be executed once
        if self.setup_flag is True:
            return
        else:
            self.setup_flag = True

        # fluent sender for this subprocess
        fluent_sender = None
        if self.has_fluent is True:
            from fluent import sender

            fluent_sender = sender.FluentSender(
                "actinia_core_logger",
                host=self.config.LOG_FLUENT_HOST,
                port=self.config.LOG_FLUENT_PORT,
            )
        kwargs = dict()
        kwargs["host"] = self.config.REDIS_SERVER_URL
        kwargs["port"] = self.config.REDIS_SERVER_PORT
        if (
            self.config.REDIS_SERVER_PW
            and self.config.REDIS_SERVER_PW is not None
        ):
            kwargs["password"] = self.config.REDIS_SERVER_PW
        self.resource_logger = ResourceLogger(
            **kwargs, fluent_sender=fluent_sender
        )

        self.message_logger = MessageLogger(
            config=self.config,
            user_id=self.user_id,
            fluent_sender=fluent_sender,
        )

        self.lock_interface = RedisLockingInterface()
        self.lock_interface.connect(**kwargs)
        del kwargs
        self.process_time_limit = int(
            self.user_credentials["permissions"]["process_time_limit"]
        )

        # Check and create all required paths to global, user and temporary
        # locations
        if init_grass is True:
            self._setup_paths()

        self.proc_chain_converter = ProcessChainConverter(
            config=self.config,
            temp_file_path=self.temp_file_path,
            process_dict=self.process_dict,
            temporary_pc_files=self.temporary_pc_files,
            required_mapsets=self.required_mapsets,
            resource_export_list=self.resource_export_list,
            output_parser_list=self.output_parser_list,
            message_logger=self.message_logger,
            send_resource_update=self._send_resource_update,
        )

    def _setup_paths(self):
        """Helper method to setup the paths"""
        self.cell_limit = int(
            self.user_credentials["permissions"]["cell_limit"]
        )
        self.process_num_limit = int(
            self.user_credentials["permissions"]["process_num_limit"]
        )
        # Setup the required paths
        self.temp_grass_data_base = os.path.join(
            self.grass_temp_database, self.temp_grass_data_base_name
        )
        self.temp_file_path = os.path.join(self.temp_grass_data_base, ".tmp")

        if self.location_name:
            self.temp_location_path = os.path.join(
                self.temp_grass_data_base, self.location_name
            )
            self.global_location_path = os.path.join(
                self.grass_data_base, self.location_name
            )
            # Create the user database path if it does not exist
            if not os.path.exists(self.grass_user_data_base):
                os.mkdir(self.grass_user_data_base)
            # Create the user group specific path, if it does not exist and set
            # the grass user database path accordingly
            self.grass_user_data_base = os.path.join(
                self.grass_user_data_base, self.user_group
            )
            if not os.path.exists(self.grass_user_data_base):
                os.mkdir(self.grass_user_data_base)
            # Create the user group specific location path, if it does not
            # exist
            self.user_location_path = os.path.join(
                self.grass_user_data_base, self.location_name
            )
            if not os.path.exists(self.user_location_path):
                os.mkdir(self.user_location_path)
            # Check if the location is located in the global database
            self.is_global_database = False
            location = os.path.join(self.grass_data_base, self.location_name)
            if os.path.isdir(location):
                self.is_global_database = True
        # Create the database, location and temporary file directories
        os.mkdir(self.temp_grass_data_base)
        os.mkdir(self.temp_file_path)

    def _create_temp_database(self, mapsets=None):
        """Create a temporary gis database with location and mapsets
        from the global and user group database for processing.

        IMPORTANT: All processing and mapaste management is performed within a
        temporary database!

        Link the required existing mapsets of global and user group locations
        into the temporary location directory.

        Linking is performed in two steps:
            1.) If the location is a global location, then the mapsets from the
                global location are linked in the temporary locations
            2.) Then link all required mapsets from the user group location
                into the temporary location

        Only mapsets from the global location are linked into the temporary
        location to which the user group has access.
        It checks for access in the global database but not in the user group
        database. The user can always access its own data of its group.

        Args:
            mapsets: A list of mapset names that should be linked into
                     the temporary location. If the list is empty, all
                     available user accessible mapsets of the global
                     and user group specific location will be linked.

        Raises:
            This function raises AsyncProcessError in case of an error.

        """
        # Assign default mapsets
        if mapsets is None:
            mapsets = []

        try:
            # Create the temporary location directory
            os.mkdir(self.temp_location_path)

            # Always link the PERMANENT mapset
            if len(mapsets) > 0 and "PERMANENT" not in mapsets:
                mapsets.append("PERMANENT")

            mapsets_to_link = []
            check_all_mapsets = False
            if not mapsets:
                check_all_mapsets = True

            # User and global location mapset linking
            self._link_mapsets(mapsets, mapsets_to_link, check_all_mapsets)

            # Check if we missed some of the required mapsets
            if check_all_mapsets is False:
                mapset_list = []
                for mapset_path, mapset in mapsets_to_link:
                    mapset_list.append(mapset)

                for mapset in mapsets:
                    if mapset not in mapset_list:
                        raise AsyncProcessError(
                            "Unable to link all required mapsets into "
                            "temporary location. Missing or un-accessible "
                            f"mapset <{mapset}> in location "
                            f"<{self.location_name}>"
                        )

            # Link the original mapsets from global and user database into the
            # temporary location
            for mapset_path, mapset in mapsets_to_link:
                if (
                    os.path.isdir(
                        os.path.join(self.temp_location_path, mapset)
                    )
                    is False
                ):
                    os.symlink(
                        mapset_path,
                        os.path.join(self.temp_location_path, mapset),
                    )

        except Exception as e:
            raise AsyncProcessError(
                "Unable to create a temporary GIS database"
                ", Exception: %s" % str(e)
            )

    def _link_mapsets(self, mapsets, mapsets_to_link, check_all_mapsets):
        """Helper method to link locations mapsets

        Args:
            mapsets (list): List of mapsets in location
            mapsets_to_link (list): List of mapsets paths to link
            check_all_mapsets (bool): If set True, the mapsets list is created
                                      with all locations on location_path

        Returns:
            mapsets (list): List of mapsets in location
            mapsets_to_link (list): List of mapsets paths to link
        """
        # Global location mapset linking
        if self.is_global_database is True:
            # List all available mapsets in the global location
            mapsets, mapsets_to_link = self._list_all_available_mapsets(
                self.global_location_path,
                mapsets,
                check_all_mapsets,
                mapsets_to_link,
                True,
            )
        # Check for leftover mapsets
        left_over_mapsets = []
        for mapset in mapsets:
            if mapset not in mapsets_to_link:
                left_over_mapsets.append(mapset)
        # List all available mapsets in the user location
        mapsets, mapsets_to_link = self._list_all_available_mapsets(
            self.user_location_path,
            left_over_mapsets,
            check_all_mapsets,
            mapsets_to_link,
            False,
        )
        return mapsets, mapsets_to_link

    def _list_all_available_mapsets(
        self,
        location_path,
        mapsets,
        check_all_mapsets,
        mapsets_to_link,
        global_db=False,
    ):
        """Helper method to list all available mapsets and for global database
        it is checked if the mapset can be accessed.

        Args:
            location_path (str): Path to location (global or user)
            mapsets (list): List of mapsets names to link.
                            The mapsets list can be empty, if check_all_mapsets
                            is True the list is filled with all mapsets from
                            the location_path
            check_all_mapsets (bool): If set True, the mapsets list is created
                                      with all locations on location_path
            mapsets_to_link (list): List of mapset paths to link
            global_db (bool): If set True, the location/mapset access is
                              checked

        Returns:
            mapsets (list): List of mapsets in location
            mapsets_to_link (list): List of mapsets paths to link
        """
        if os.path.isdir(location_path):
            if check_all_mapsets is True:
                mapsets = os.listdir(location_path)
            for mapset in mapsets:
                mapset_path = os.path.join(location_path, mapset)
                if os.path.isdir(mapset_path) and os.access(
                    mapset_path, os.R_OK & os.X_OK
                ):
                    # Check if a WIND file exists to be sure it is a mapset
                    if (
                        os.path.isfile(os.path.join(mapset_path, "WIND"))
                        is True
                    ):
                        if mapset not in mapsets_to_link and global_db is True:
                            # Link the mapset from the global database
                            # only if it can be accessed
                            resp = check_location_mapset_module_access(
                                user_credentials=self.user_credentials,
                                config=self.config,
                                location_name=self.location_name,
                                mapset_name=mapset,
                            )
                            if resp is None:
                                mapsets_to_link.append((mapset_path, mapset))
                        elif (
                            mapset not in mapsets_to_link
                            and global_db is False
                        ):
                            mapsets_to_link.append((mapset_path, mapset))
                    else:
                        raise AsyncProcessError(
                            "Invalid mapset <%s> in location <%s>"
                            % (mapset, self.location_name)
                        )
        else:
            if global_db is True:
                msg = (
                    "Unable to access global location <%s>"
                    % self.location_name
                )
            else:
                msg = (
                    "Unable to access user location <%s>" % self.location_name
                )
            raise AsyncProcessError(msg)
        return mapsets, mapsets_to_link

    def _create_grass_environment(
        self, grass_data_base, mapset_name="PERMANENT"
    ):
        """Sets up the GRASS environment to run modules

        Args:
            mapset_name (str): The mapset that should used for processing,
                               default is PERMANENT

        Raises:
            This method will raise an AsyncProcessError if the mapset is
            not in the access list of the user.

        """
        self.message_logger.info(
            "Initlialize GRASS grass_data_base: %s; location: %s; mapset: %s"
            % (grass_data_base, self.location_name, mapset_name)
        )

        self.ginit = GrassInitializer(
            grass_data_base=grass_data_base,
            grass_base_dir=self.config.GRASS_GIS_BASE,
            location_name=self.location_name,
            mapset_name=mapset_name,
            config=self.config,
            grass_addon_path=self.config.GRASS_ADDON_PATH,
            user_id=self.user_id,
        )

        self.ginit.initialize()

    def _create_temporary_mapset(
        self,
        temp_mapset_name,
        source_mapset_name=None,
        interim_result_mapset=None,
        interim_result_file_path=None,
    ):
        """Create the temporary mapset and switch into it

        This method needs an initialized the GRASS environment.

        It will check access to all required mapsets and adds them to the
        mapset search path.

        IMPORTANT: You need to call self._create_grass_environment() to set up
        the environment before calling this method.

        A new temporary mapset is created. All in the process chain detected
        mapsets of input maps or STDS will be added to the mapset search path
        using g.mapsets.

        Optionally the WIND file of a source mapset can be copied into the
        temporary mapset.

        Args:
            temp_mapset_name (str): The name of the temporary mapset to be
                                    created
            source_mapset_name (str): The name of the source mapset to copy the
                                      WIND file from
            interim_result_mapset (str): The path to the mapset which is saved
                                         as interim result and should be used
                                         as start mapset for the job resumtion
            interim_result_file_path (str): The path of the interim result
                                            temporary file path


        Raises:
            This function will raise an exception if the
            g.mapset/g.mapsets/db.connect modules fail

        """
        self.temp_mapset_path = os.path.join(
            self.temp_location_path, temp_mapset_name
        )

        # if interim_result_mapset is set copy the mapset from the interim
        # results
        if interim_result_mapset:
            self.message_logger.info(
                "Rsync interim result mapset to temporary GRASS DB"
            )
            rsync_status = self.interim_result.rsync_mapsets(
                interim_result_mapset, self.temp_mapset_path
            )
            if rsync_status != "success":
                raise RsyncError(
                    "Error while rsyncing of interim results to new temporare "
                    "mapset"
                )
        if interim_result_file_path:
            self.message_logger.info(
                "Rsync interim result file path to temporary GRASS DB"
            )
            rsync_status = self.interim_result.rsync_mapsets(
                interim_result_file_path, self.temp_file_path
            )
            if rsync_status != "success":
                raise RsyncError(
                    "Error while rsyncing of interim temporary file path to "
                    "new temporare file path"
                )

        self.ginit.run_module(
            "g.mapset", ["-c", "mapset=%s" % temp_mapset_name]
        )

        if self.required_mapsets:
            self.ginit.run_module(
                "g.mapsets",
                [
                    "operation=add",
                    "mapset=%s" % (",".join(self.required_mapsets)),
                ],
            )

            self.message_logger.info(
                "Added the following mapsets to the mapset "
                "search path: " + ",".join(self.required_mapsets)
            )

        # Set the vector database connection to vector map specific databases
        self.ginit.run_module(
            "db.connect",
            [
                "driver=sqlite",
                "database=$GISDBASE/$LOCATION_NAME/$MAPSET/vector/$MAP/"
                "sqlite.db",
            ],
        )

        # self.ginit.run_module("g.gisenv", ["set=DEBUG=2",])

        # If a source mapset is provided, the WIND file will be copied from it
        # to the temporary mapset
        if source_mapset_name is not None and interim_result_mapset is None:
            source_mapset_path = os.path.join(
                self.temp_location_path, source_mapset_name
            )
            if os.path.exists(os.path.join(source_mapset_path, "WIND")):
                shutil.copyfile(
                    os.path.join(source_mapset_path, "WIND"),
                    os.path.join(self.temp_mapset_path, "WIND"),
                )

    def _cleanup(self):
        """Clean up the GrassInitializer files created in
        self._setup() and remove the created temporary database.

        """
        if self.ginit:
            self.ginit.clean_up()

        if (
            self.temp_grass_data_base is not None
            and os.path.exists(self.temp_grass_data_base)
            and os.path.isdir(self.temp_grass_data_base)
        ):
            shutil.rmtree(self.temp_grass_data_base, ignore_errors=True)

    def _check_reset_region(self):
        """Check the current region settings against the user cell limit.

        Reset the current processing region to a meaningful state
        so that the user cell limit is not reached and the mapset can be
        accessed again.

        Raises:
            This method will raise an AsyncProcessError exception

        """
        if self.skip_region_check is True:
            return

        errorid, stdout_buff, stderr_buff = self.ginit.run_module(
            "g.region", ["-ug"]
        )

        if errorid != 0:
            raise AsyncProcessError(
                "Unable to check the computational region size"
            )

        str_list = stdout_buff.split()
        region = {}
        for line in str_list:
            if "=" in line:
                option = line.split("=", 1)
                region[option[0]] = option[1]

        self.message_logger.info(str(region))

        num_cells = int(region["cells"])
        ns_res = float(region["nsres"])
        ew_res = float(region["ewres"])

        if num_cells > self.cell_limit:
            self._adjust_region_size(num_cells, ns_res, ew_res)

    def _adjust_region_size(self, num_cells, ns_res, ew_res):
        """Helper method to adjust the region size

        Args:
            num_cells (int): GRASS GIS number of cells of the region
            ns_res (float): GRASS GIS north-south cell resolution of the region
            ew_res (float): GRASS GIS east-west cell resolution of the region

        Raises:
            This method will raise an AsyncProcessError exception

        """
        fak = num_cells / self.cell_limit
        fak += 2.0
        fak = math.sqrt(fak) + 2.0
        ns_res = ns_res * fak
        ew_res = ew_res * fak
        errorid, stdout_buff, stderr_buff = self.ginit.run_module(
            "g.region", ["nsres=%f" % ns_res, "ewres=%f" % ew_res, "-g"]
        )
        self.message_logger.info(stdout_buff)
        if errorid != 0:
            raise AsyncProcessError(
                "Unable to adjust the region settings to nsres: "
                "%f ewres: %f error: %s" % (ns_res, ew_res, stderr_buff)
            )
        raise AsyncProcessError(
            "Region too large, set a coarser resolution to minimum nsres: "
            "%f ewres: %f [num_cells: %d]" % (ns_res, ew_res, num_cells)
        )

    def _increment_progress(self, num=1):
        """Increment the progress step by a specific number

        Args:
            num (int): The number for which the progress should be increased
        """
        self.progress_steps += num
        self.progress["step"] = self.progress_steps

    def _add_actinia_process(self, process: Process):
        """Add an actinia process to the list and dictionary

        Args:
            process: The actinia process
        """
        self.actinia_process_dict[process.id] = process
        self.actinia_process_list.append(process)

    def _update_num_of_steps(self, num):
        """Update the number of total steps

        Args:
            num: The number of processes to be added to the total number of
                 processes
        """
        self.number_of_processes += num
        self.progress["num_of_steps"] = self.number_of_processes

    def _wait_for_process(
        self, module_name, module_parameter, proc, poll_time
    ):
        """
        Wait for a specific process. Catch termination requests, process
        time limits and send updates to the user.

        Args:
            module_name: The name of the GRASS module or executable
            module_parameter: The parameter of a GRASS module or a executable
            proc: The process to wait for and monitor
            poll_time: The poll time to send updates and check for termination

        Returns:
            (float)
            The run time in seconds

        """

        start_time = time.time()

        termination_check_count = 0
        update_check_count = 0
        while True:
            if proc.poll() is not None:
                break
            else:
                # Sleep some time and update the resource status
                time.sleep(poll_time)
                termination_check_count += 1
                update_check_count += 1

                # Check all 10 loops for termination
                if termination_check_count == 10:
                    termination_check_count = 0
                    # check if the resource should be terminated
                    # and kill the current process
                    if (
                        self.resource_logger.get_termination(
                            self.user_id, self.resource_id, self.iteration
                        )
                        is True
                    ):
                        proc.kill()
                        raise AsyncProcessTermination(
                            "Process <%s> was terminated "
                            "by user request" % module_name
                        )

                # Send all 100 loops a status update
                if update_check_count == 100:
                    update_check_count = 0
                    # Check max runtime of process
                    curr_time = time.time()
                    if (curr_time - start_time) > self.process_time_limit:
                        proc.kill()
                        raise AsyncProcessTimeLimit(
                            "Time (%i seconds) exceeded to run executable %s"
                            % (self.process_time_limit, module_name)
                        )
                    # Reduce the length of the command line parameters for
                    # lesser logging overhead
                    mparams = str(module_parameter)
                    if len(mparams) > 100:
                        mparams = "%s ... %s" % (mparams[0:50], mparams[-50:])
                    message = (
                        f"Running executable {module_name} with parameters "
                        f"{mparams} for {curr_time - start_time} seconds"
                    )
                    self._send_resource_update(message)

        return time.time() - start_time

    def _run_process(self, process, poll_time=0.05):
        """
        Run a process actinia_core.core.common.process_object.Process) with
        options and send progress updates to the resource database.

        IMPORTANT: Use this method to run programs that are not GRASS modules.

        Check each poll the termination status of the resource.
        If the termination state is set True, terminate the current process
        and raise an AsyncProcessTermination exception that must be caught
        by the run() method.

        Args:
            process actinia_core.core.common.process_object.Process):
                The process object that should be executed
            poll_time (float): The time to check the process status and to send
                               updates to the resource db

        Raises:
            AsyncProcessError:
            AsyncProcessTermination:
            AsyncProcessTimeLimit:

        Returns:
            tuple:
            (returncode, stdout_buff, stderr_buff)

        """
        if (
            self.resource_logger.get_termination(
                self.user_id, self.resource_id, self.iteration
            )
            is True
        ):
            raise AsyncProcessTermination(
                "Process <%s> was terminated by "
                "user request" % process.executable
            )

        return self._run_executable(process, poll_time)

    def _run_module(self, process, poll_time=0.05):
        """Run the GRASS module actinia_core.core.common.process_object.Process
        with its module options and send progress updates to the database
        server that manages the resource entries.

        Check before each module run the size of the region. If the maximum
        number of cells are exceeded then raise an AsyncProcessError exception
        that the maximum number of cells are exceeded and reset them to a
        meaningful state, so that the user can still run processes in the
        mapset.

        The region is checked for the first module of a process chain and after
        that, for each g.region call that was present in the process chain.

        Check each poll the termination status of the resource.
        If the termination state is set True, terminate the current process
        and raise an AsyncProcessTermination exception that must be caught
        by the run() method.

        By default the status of the running process is checked each 0.005
        seconds. This is the minimum amount of time a process can run. If many
        tiny running processes are executed in a large process chain, then this
        value must be adjusted.

        Args:
            process actinia_core.core.common.process_object.Process):
                The process object that should be executed
            poll_time (float): The time to check the process status and to send
                               updates to the resource db

        Raises:
            AsyncProcessError:
            AsyncProcessTermination:
            AsyncProcessTimeLimit:

        Returns:
            tuple:
            (returncode, stdout_buff, stderr_buff)

        """
        # Count the processes
        self.process_count += 1
        # Check for each 20. process if a kill request was received
        # This is required in case a single of many fast running processes in a
        # chain is not able to trigger the termination check in the while loop
        if self.process_count % 20 == 0:
            if (
                self.resource_logger.get_termination(
                    self.user_id, self.resource_id, self.iteration
                )
                is True
            ):
                raise AsyncProcessTermination(
                    "Process <%s> was terminated "
                    "by user request" % process.executable
                )

            message = "Running module %s with parameters %s" % (
                process.executable,
                str(process.executable_params),
            )
            self._send_resource_update(message)

        # Check reset region if a g.region call was present in the process
        # chain. By default the initial value of last_module is "g.region" to
        # assure for first run of a process from the process chain, the
        # region settings are evaluated
        if (
            self.last_module == "g.region"
            and process.skip_permission_check is False
        ):
            self._check_reset_region()
        # Save the last module name. This is needed to check the region
        # settings
        self.last_module = process.executable

        return self._run_executable(process, poll_time)

    def _run_executable(self, process, poll_time=0.005):
        """Runs a GRASS module or aactinia_core.core.Unix executable and sets
        up the correct handling of stdout, stderr and stdin, creates the
        process log model and returns stdout, stderr and the return code.

        It creates the temporary file paths.

        The returncode of 0 indicates that it ran successfully. A negative
        value -N indicates that the child was terminated by signal N (POSIX
        only; see also
        https://en.wikipedia.org/wiki/Signal_(IPC)#Default_action).

        Args:
            process actinia_core.core.common.process_object.Process):
                The process object that should be executed
            poll_time (float): The time to check the process status and to send
                               updates to the resource db

        Raises:
            AsyncProcessError:
            AsyncProcessTermination:
            AsyncProcessTimeLimit:

        Returns:
            tuple:
            (returncode, stdout_buff, stderr_buff)

        """

        # Use temporary files to catch stdout and stderr
        stdout_buff = tempfile.NamedTemporaryFile(
            mode="w+b", delete=True, dir=self.temp_file_path
        )
        stderr_buff = tempfile.NamedTemporaryFile(
            mode="w+b", delete=True, dir=self.temp_file_path
        )
        stdin_file = None

        if process.stdin_source is not None:
            tmp_file = self.proc_chain_converter.generate_temp_file_path()
            stdin_file = open(tmp_file, "w")
            stdin_file.write(process.stdin_source())
            stdin_file.close()
            stdin_file = open(tmp_file, "r")

        self._increment_progress(num=1)

        # GRASS andactinia_core.core.Unix executables have different run
        # methods
        if process.exec_type in "grass":
            proc = self.ginit.run_module(
                process.executable,
                process.executable_params,
                raw=True,
                stdout=stdout_buff,
                stderr=stderr_buff,
                stdin=stdin_file,
            )
        else:
            inputlist = list()
            inputlist.append(process.executable)
            inputlist.extend(process.executable_params)

            proc = subprocess.Popen(
                args=inputlist,
                stdout=stdout_buff,
                stderr=stderr_buff,
                stdin=stdin_file,
            )

        run_time = self._wait_for_process(
            process.executable, process.executable_params, proc, poll_time
        )

        proc.wait()

        stdout_buff.flush()
        stderr_buff.flush()
        stdout_buff.seek(0)
        stderr_buff.seek(0)
        stdout_string = stdout_buff.read().decode()
        stderr_string = stderr_buff.read().decode()
        stdout_buff.close()
        stderr_buff.close()
        if stdin_file:
            stdin_file.close()

        process.set_stdouts(stdout=stdout_string, stderr=stderr_string)

        kwargs = {
            "id": process.id,
            "executable": process.executable,
            "parameter": process.executable_params,
            "return_code": proc.returncode,
            "stdout": stdout_string,
            "stderr": stderr_string.split("\n"),
            "run_time": run_time,
        }
        if self.temp_mapset_path:
            kwargs["mapset_size"] = get_directory_size(self.temp_mapset_path)

        plm = ProcessLogModel(**kwargs)

        self.module_output_log.append(plm)
        # Store the log in an additional dictionary for automated output
        # generation
        if process.id is not None:
            self.module_output_dict[process.id] = plm

        if proc.returncode != 0:
            raise AsyncProcessError(
                "Error while running executable <%s>" % process.executable
            )

        # save interim results
        if (
            self.interim_result.saving_interim_results is True
            and self.temp_mapset_path is not None
        ):
            self.interim_result.save_interim_results(
                self.progress_steps, self.temp_mapset_path, self.temp_file_path
            )
        elif self.temp_mapset_path is None:
            self.message_logger.debug(
                "No temp mapset path set. Because of that no interim results"
                " can be saved!"
            )

        return proc.returncode, stdout_string, stderr_string

    def _create_temporary_grass_environment(
        self,
        source_mapset_name=None,
        interim_result_mapset=None,
        interim_result_file_path=None,
    ):
        """Create a temporary GRASS GIS environment

        This method will:
            1. create the temporary database
            2. sets-up the GRASS environment
            3. Create temporary mapset

        This method will link the required mapsets that are
        defined in *self.required_mapsets* into the location.
        The mapsets may be from the global and/or user database.

        Args:
            source_mapset_name (str): The name of the source mapset to copy the
                                      WIND file from
            interim_result_mapset (str): The path to the mapset which is saved
                                         as interim result and should be used
                                         as start mapset for the job resumtion
            interim_result_file_path (str): The path of the interim result
                                            temporary file path
        Raises:
            This method will raise an AsyncProcessError
        """

        # Create the temp database and link the
        # required mapsets into it
        self._create_temp_database(self.required_mapsets)

        # Initialize the GRASS environment and switch into PERMANENT
        # mapset, which is always linked
        self._create_grass_environment(
            grass_data_base=self.temp_grass_data_base, mapset_name="PERMANENT"
        )

        # Create the temporary mapset and switch into it
        self._create_temporary_mapset(
            temp_mapset_name=self.temp_mapset_name,
            source_mapset_name=source_mapset_name,
            interim_result_mapset=interim_result_mapset,
            interim_result_file_path=interim_result_file_path,
        )

    def _execute(self, skip_permission_check=False):
        """Overwrite this function in subclasses.

        This function will be executed by the run() function

        - Setup logger and credentials
        - Analyse the process chain
        - Create the temporal database
        - Initialize the GRASS environment and create the temporary mapset
        - Run the modules
        - Parse the stdout output of the modules and generate the module
          results

        Args:
            skip_permission_check (bool): If set True, the permission checks of
                                          module access and process num
                                          limits are not performed

        Raises:
            This method will raise an AsyncProcessError, AsyncProcessTimeLimit
            or AsyncProcessTermination

        """
        # Create the process chain
        if self.rdc.iteration is not None:
            process_list = self._create_temporary_grass_environment_and_process_list_for_iteration(
                skip_permission_check=skip_permission_check
            )
        else:
            process_list = (
                self._create_temporary_grass_environment_and_process_list(
                    skip_permission_check=skip_permission_check
                )
            )

        # Run all executables
        self._execute_process_list(process_list=process_list)
        # Parse the module sdtout outputs and create the results
        self._parse_module_outputs()

    def _create_temporary_grass_environment_and_process_list_for_iteration(
        self, process_chain=None, skip_permission_check=False
    ):
        """Helper method to:

        - Setup logger and credentials
        - Analyse the process chain
        - Create the temporal database
        - Initialize the GRASS environment and create the temporary mapset
        - Return the created process list

        Args:
            process_chain (dict): The process chain to be checked and converted
                                  into a process list
            skip_permission_check (bool): If set True, the permission checks
                                          of module access and process num
                                          limits are not performed

        Raises:
            This method will raise an AsyncProcessError

        Returns: list
                  The process list to be executed by _execute_process_list()

        """
        # Setup the user credentials and logger
        self._setup()

        # Create and check the process chain
        (
            pc_step,
            old_process_chain_list,
        ) = self._get_previous_iteration_process_chain()
        self.interim_result.set_old_pc_step(pc_step)
        process_list = self._validate_process_chain(
            process_chain=self.request_data,
            old_process_chain=old_process_chain_list,
            skip_permission_check=skip_permission_check,
            pc_step=pc_step,
        )

        # check iterim results
        (
            interim_result_mapset,
            interim_result_file_path,
        ) = self.interim_result.check_interim_result_mapset(
            pc_step, self.iteration - 1
        )
        if interim_result_mapset is None:
            return None

        # Init GRASS and create the temporary mapset with the interim results
        self._create_temporary_grass_environment(
            interim_result_mapset=interim_result_mapset,
            interim_result_file_path=interim_result_file_path,
        )

        return process_list

    def _create_temporary_grass_environment_and_process_list(
        self, process_chain=None, skip_permission_check=False
    ):
        """Helper method to:

        - Setup logger and credentials
        - Analyse the process chain
        - Create the temporal database
        - Initialize the GRASS environment and create the temporary mapset
        - Return the created process list

        Args:
            process_chain (dict): The process chain to be checked and converted
                                  into a process list
            skip_permission_check (bool): If set True, the permission checks
                                          of module access and process num
                                          limits are not performed

        Raises:
            This method will raise an AsyncProcessError

        Returns: list
                  The process list to be executed by _execute_process_list()

        """
        # Setup the user credentials and logger
        self._setup()

        # Create and check the process chain
        process_list = self._validate_process_chain(
            process_chain=process_chain,
            skip_permission_check=skip_permission_check,
        )

        # Init GRASS and create the temporary mapset
        self._create_temporary_grass_environment()

        return process_list

    def _parse_module_outputs(self):
        """Parse the module stdout outputs and parse them into the required
        formats: table, list or kv

        This functions analyzes the output_parser_list for entries to parse.
        It will convert the stdout strings into tables, lists or key/value
        outputs and stores the result in the module_result dictionary using the
        provided id of the StdoutParser.

        """

        for entry in self.output_parser_list:
            for process_id, stdout_def in entry.items():
                id = stdout_def["id"]
                format = stdout_def["format"]
                delimiter = stdout_def["delimiter"]
                if process_id not in self.module_output_dict:
                    raise AsyncProcessError(
                        "Unable to find process id in module output dictionary"
                    )
                stdout = self.module_output_dict[process_id]["stdout"]
                # Split the rows by the \n new line delimiter
                rows = stdout.strip().split("\n")
                if "table" in format:
                    result = []
                    for row in rows:
                        row = row.strip()
                        values = row.split(delimiter)
                        value_list = []
                        for value in values:
                            value_list.append(value.strip())
                        result.append(value_list)
                elif "list" in format:
                    result = []
                    for row in rows:
                        value = row.strip()
                        result.append(value)
                elif "kv" in format:
                    result = dict()
                    for row in rows:
                        row = row.strip()
                        key, value = row.split(delimiter, 1)
                        result[key.strip()] = value.strip()
                elif "json" in format:
                    result = None
                    try:
                        result = {
                            i[0]: i[1]
                            for i in [
                                entry.split(delimiter, 1)
                                for entry in stdout.strip("\n").split("\n")
                            ]
                        }
                    except Exception:
                        try:
                            result = json.loads(stdout)
                        except Exception:
                            pass
                    finally:
                        if not result:
                            result = stdout
                else:
                    raise AsyncProcessError("Wrong stdout parser format")

                # Store the parser result
                self.module_results[id] = result

    def _execute_process_list(self, process_list):
        """
        Run all modules or executables that are specified in the process list

        Args:
            process_list: The process list that was generated by
                          _validate_process_chain() which is also called in
                          _create_temporary_grass_environment_and_process_list()

        Raises:
            This method will raise an AsyncProcessError, AsyncProcessTimeLimit
            or AsyncProcessTermination

        """
        for process in process_list:
            if process.exec_type == "grass":
                self._run_module(process)
            elif process.exec_type == "exec":
                self._run_process(process)
            elif process.exec_type == "python":
                eval(process.executable)

    def _final_cleanup(self):
        """Overwrite this function in subclasses to perform the final cleanup,
        by default this function calls self._cleanup() to remove the temporary
        gis database.
        This function should not raise any exceptions. Extend the cleaning
        functionality here.
        """
        # Clean up and remove the temporary gisdbase
        self._cleanup()

    def run(self):
        """This function will run the processing and will catch and process
        any Exceptions that were raised while processing. Call this function to
        run the processing.

        You have to implement/overwrite two methods that are called here:

            * self._execute()
            * self._final_cleanup()

            e_type, e_value, e_traceback = sys.exc_info()
            message = [e.__class__, e_type, e_value, traceback.format_tb(
                       e_traceback)]
            message = pprint.pformat(message)
        """

        try:
            # Run the _execute function that does all the work
            self._execute()
        except AsyncProcessTermination as e:
            self.run_state = {"terminated": str(e)}
        except AsyncProcessTimeLimit as e:
            self.run_state = {"time limit exceeded": str(e)}
        except AsyncProcessError as e:
            e_type, e_value, e_tb = sys.exc_info()
            model = ExceptionTracebackModel(
                message=str(e_value),
                traceback=traceback.format_tb(e_tb),
                type=str(e_type),
            )
            self.run_state = {"error": str(e), "exception": model}
        except KeyboardInterrupt as e:
            e_type, e_value, e_tb = sys.exc_info()
            model = ExceptionTracebackModel(
                message=str(e_value),
                traceback=traceback.format_tb(e_tb),
                type=str(e_type),
            )
            self.run_state = {"error": str(e), "exception": model}
        except Exception as e:
            e_type, e_value, e_tb = sys.exc_info()
            model = ExceptionTracebackModel(
                message=str(e_value),
                traceback=traceback.format_tb(e_tb),
                type=str(e_type),
            )
            self.run_state = {"error": str(e), "exception": model}
        finally:
            try:
                # Call the final cleanup, before sending the status messages
                self._final_cleanup()
            except Exception as e:
                e_type, e_value, e_tb = sys.exc_info()
                model = ExceptionTracebackModel(
                    message=str(e_value),
                    traceback=traceback.format_tb(e_tb),
                    type=str(e_type),
                )
                self.run_state = {"error": str(e), "exception": model}
            # After all processing finished, send the final status
            if "success" in self.run_state:
                self._send_resource_finished(
                    message=self.finish_message, results=self.module_results
                )
            elif "terminated" in self.run_state:
                # Send an error message if an exception was raised
                self._send_resource_terminated(
                    message=self.run_state["terminated"]
                )
            elif "time limit exceeded" in self.run_state:
                self._send_resource_time_limit_exceeded(
                    message=self.run_state["time limit exceeded"]
                )
            elif "error" in self.run_state:
                # Send an error message if an exception was raised
                self._send_resource_error(
                    message=self.run_state["error"],
                    exception=self.run_state["exception"],
                )
            else:
                self._send_resource_error(message="Unknown error")<|MERGE_RESOLUTION|>--- conflicted
+++ resolved
@@ -287,28 +287,12 @@
                             id for identification
 
         """
-<<<<<<< HEAD
-        data = create_response_from_model(self.response_model_class,
-                                          status="running",
-                                          user_id=self.user_id,
-                                          resource_id=self.resource_id,
-                                          queue=self.rdc.queue,
-                                          iteration=self.iteration,
-                                          # process_log=self.module_output_log,
-                                          progress=self.progress,
-                                          results=results,
-                                          message=message,
-                                          orig_time=self.orig_time,
-                                          orig_datetime=self.orig_datetime,
-                                          http_code=200,
-                                          status_url=self.status_url,
-                                          api_info=self.api_info)
-=======
         data = create_response_from_model(
             self.response_model_class,
             status="running",
             user_id=self.user_id,
             resource_id=self.resource_id,
+            queue=self.rdc.queue,
             iteration=self.iteration,
             # process_log=self.module_output_log,
             progress=self.progress,
@@ -320,7 +304,6 @@
             status_url=self.status_url,
             api_info=self.api_info,
         )
->>>>>>> b648b0ec
         self._send_to_database(document=data, final=False)
 
     def _send_resource_finished(self, message, results=None):
@@ -332,30 +315,12 @@
                             id for identification
 
         """
-<<<<<<< HEAD
-        data = create_response_from_model(self.response_model_class,
-                                          status="finished",
-                                          user_id=self.user_id,
-                                          resource_id=self.resource_id,
-                                          queue=self.rdc.queue,
-                                          iteration=self.iteration,
-                                          process_log=self.module_output_log,
-                                          progress=self.progress,
-                                          results=results,
-                                          message=message,
-                                          orig_time=self.orig_time,
-                                          orig_datetime=self.orig_datetime,
-                                          http_code=200,
-                                          status_url=self.status_url,
-                                          api_info=self.api_info,
-                                          resource_urls=self.resource_url_list,
-                                          process_chain_list=self.process_chain_list)
-=======
         data = create_response_from_model(
             self.response_model_class,
             status="finished",
             user_id=self.user_id,
             resource_id=self.resource_id,
+            queue=self.rdc.queue,
             iteration=self.iteration,
             process_log=self.module_output_log,
             progress=self.progress,
@@ -369,7 +334,6 @@
             resource_urls=self.resource_url_list,
             process_chain_list=self.process_chain_list,
         )
->>>>>>> b648b0ec
         self._send_to_database(document=data, final=True)
 
     def _send_resource_terminated(self, message, results=None):
@@ -381,29 +345,12 @@
                             id for identification
 
         """
-<<<<<<< HEAD
-        data = create_response_from_model(self.response_model_class,
-                                          status="terminated",
-                                          user_id=self.user_id,
-                                          resource_id=self.resource_id,
-                                          queue=self.rdc.queue,
-                                          iteration=self.iteration,
-                                          process_log=self.module_output_log,
-                                          progress=self.progress,
-                                          results=results,
-                                          message=message,
-                                          orig_time=self.orig_time,
-                                          orig_datetime=self.orig_datetime,
-                                          http_code=200,
-                                          status_url=self.status_url,
-                                          api_info=self.api_info,
-                                          process_chain_list=self.process_chain_list)
-=======
         data = create_response_from_model(
             self.response_model_class,
             status="terminated",
             user_id=self.user_id,
             resource_id=self.resource_id,
+            queue=self.rdc.queue,
             iteration=self.iteration,
             process_log=self.module_output_log,
             progress=self.progress,
@@ -416,7 +363,6 @@
             api_info=self.api_info,
             process_chain_list=self.process_chain_list,
         )
->>>>>>> b648b0ec
         self._send_to_database(document=data, final=True)
 
     def _send_resource_time_limit_exceeded(self, message, results=None):
@@ -428,29 +374,12 @@
                             id for identification
 
         """
-<<<<<<< HEAD
-        data = create_response_from_model(self.response_model_class,
-                                          status="terminated",
-                                          user_id=self.user_id,
-                                          resource_id=self.resource_id,
-                                          queue=self.rdc.queue,
-                                          iteration=self.iteration,
-                                          process_log=self.module_output_log,
-                                          progress=self.progress,
-                                          results=results,
-                                          message=message,
-                                          orig_time=self.orig_time,
-                                          orig_datetime=self.orig_datetime,
-                                          http_code=400,
-                                          status_url=self.status_url,
-                                          api_info=self.api_info,
-                                          process_chain_list=self.process_chain_list)
-=======
         data = create_response_from_model(
             self.response_model_class,
             status="terminated",
             user_id=self.user_id,
             resource_id=self.resource_id,
+            queue=self.rdc.queue,
             iteration=self.iteration,
             process_log=self.module_output_log,
             progress=self.progress,
@@ -463,7 +392,6 @@
             api_info=self.api_info,
             process_chain_list=self.process_chain_list,
         )
->>>>>>> b648b0ec
         self._send_to_database(document=data, final=True)
 
     def _send_resource_error(self, message, results=None, exception=None):
@@ -475,30 +403,12 @@
                             id for identification
 
         """
-<<<<<<< HEAD
-        data = create_response_from_model(self.response_model_class,
-                                          status="error",
-                                          user_id=self.user_id,
-                                          resource_id=self.resource_id,
-                                          queue=self.rdc.queue,
-                                          iteration=self.iteration,
-                                          process_log=self.module_output_log,
-                                          progress=self.progress,
-                                          results=results,
-                                          message=message,
-                                          orig_time=self.orig_time,
-                                          orig_datetime=self.orig_datetime,
-                                          http_code=400,
-                                          status_url=self.status_url,
-                                          api_info=self.api_info,
-                                          process_chain_list=self.process_chain_list,
-                                          exception=exception)
-=======
         data = create_response_from_model(
             self.response_model_class,
             status="error",
             user_id=self.user_id,
             resource_id=self.resource_id,
+            queue=self.rdc.queue,
             iteration=self.iteration,
             process_log=self.module_output_log,
             progress=self.progress,
@@ -512,7 +422,6 @@
             process_chain_list=self.process_chain_list,
             exception=exception,
         )
->>>>>>> b648b0ec
         self._send_to_database(document=data, final=True)
 
     def _send_to_database(self, document, final=False):
