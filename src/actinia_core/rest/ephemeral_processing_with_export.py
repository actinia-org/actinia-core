--- conflicted
+++ resolved
@@ -35,12 +35,8 @@
 from actinia_core.core.common.process_chain import ProcessChainModel
 from actinia_core.models.response_models import \
     ProcessingResponseModel, ProcessingErrorResponseModel
-<<<<<<< HEAD
 from actinia_core.processing.common.ephemeral_processing_with_export \
      import start_job
-=======
-from actinia_core.core.stac_exporter_interface import STACExporter
->>>>>>> 9cc9e38b
 
 __license__ = "GPLv3"
 __author__ = "Sören Gebbert"
@@ -182,457 +178,4 @@
         enqueue_job(self.job_timeout, start_job, rdc)
 
         html_code, response_model = pickle.loads(self.response_data)
-<<<<<<< HEAD
-        return make_response(jsonify(response_model), html_code)
-=======
-        return make_response(jsonify(response_model), html_code)
-
-
-def start_job(*args):
-    processing = EphemeralProcessingWithExport(*args)
-    processing.run()
-
-
-class EphemeralProcessingWithExport(EphemeralProcessing):
-    """
-    This class processes GRASS data on the local machine in an temporary mapset
-    and copies the exported results to a dedicated storage location.
-
-    The temporary mapset will be removed by this class when the processing finished
-    and the results are stored in the dedicated storage location.
-
-    TODO: Implement the export of arbitrary files that were generated in the
-          processing of the process chain
-    """
-    def __init__(self, rdc):
-        """
-        Setup the variables of this class
-
-        Args:
-            rdc (ResourceDataContainer): The data container that contains all
-                                         required variables for processing
-
-        """
-        EphemeralProcessing.__init__(self, rdc)
-        # Create the storage interface to store the exported resources
-        self.storage_interface = rdc.create_storage_interface()
-
-    def _export_raster(self, raster_name,
-                       format="COG",
-                       additional_options=[],
-                       use_raster_region=False):
-        """Export a specific raster layer with r.out.gdal as GeoTiff.
-
-        The result is stored in a temporary directory
-        that is located in the temporary grass database.
-
-        The region of the raster layer can be used for export. In this case a
-        temporary region will be used for export, so that the original region
-        of the mapset is not modified.
-        COG-Driver: https://gdal.org/drivers/raster/cog.html
-
-        Args:
-            raster_name (str): The name of the raster layer
-            format (str): COG (default; requires GDAL >= 3.1 on server), GTiff
-            additional_options (list): Unused
-            use_raster_region (bool): Use the region of the raster layer for export
-
-        Returns:
-            tuple: A tuple (file_name, output_path)
-
-        Raises:
-            AsyncProcessError: If a GRASS module return status is not 0
-
-        """
-        # Export the layer
-        suffix = ".tif"
-        # Remove a potential mapset
-        file_name = raster_name.split("@")[0] + suffix
-
-        if use_raster_region is True:
-
-            p = Process(exec_type="grass",
-                        executable="g.region",
-                        executable_params=["raster=%s" % raster_name, "-g"],
-                        id=f"exporter_region_{raster_name}",
-                        stdin_source=None)
-
-            self._update_num_of_steps(1)
-            self._run_module(p)
-
-        if format == 'COG':
-            # check if GDAL has COG driver
-            from osgeo import gdal
-            driver_list = [gdal.GetDriver(
-                i).ShortName for i in range(gdal.GetDriverCount())]
-            if 'COG' not in driver_list:
-                format = 'GTiff'
-                self.message_logger.info("COG driver not available, using GTiff driver")
-
-        # Save the file in the temporary directory of the temporary gisdb
-        output_path = os.path.join(self.temp_file_path, file_name)
-
-        module_name = "r.out.gdal"
-        args = [
-            "-fmt", "input=%s" % raster_name, "format=%s" %
-            format, "output=%s" % output_path]
-        create_opts = "createopt=BIGTIFF=YES,COMPRESS=LZW"
-
-        if format == "GTiff":
-            # generate overviews with compression:
-            os.environ['COMPRESS_OVERVIEW'] = "LZW"
-            args.append("overviews=5")
-            create_opts += ",TILED=YES"
-
-        args.append(create_opts)
-        # current workaround due to color table export
-        # COG bug in GDAL, see https://github.com/OSGeo/gdal/issues/2946
-        # TODO: DELETE AND TEST ONCE GDAL 3.1.4 HAS BEEN RELEASED
-        if format == "COG":
-            args.append("-c")
-
-        if additional_options:
-            args.extend(additional_options)
-
-        p = Process(exec_type="grass",
-                    executable=module_name,
-                    executable_params=args,
-                    id=f"exporter_raster_{raster_name}",
-                    stdin_source=None)
-
-        self._update_num_of_steps(1)
-        self._run_module(p)
-
-        return file_name, output_path
-
-    def _export_strds(self, strds_name, format="GTiff"):
-        """Export a specific strds layer with t.rast.export.
-
-        The result is stored in a temporary directory
-        that is located in the temporary grass database.
-
-        Args:
-            strds_name (str): The name of the strds layer
-            format (str): GTiff (only option)
-
-        Returns:
-            tuple: A tuple (file_name, output_path)
-
-        """
-        suffix = ".tar.gz"
-        file_name = strds_name.split("@")[0] + suffix
-        output_path = os.path.join(self.temp_file_path, file_name)
-
-        if format != 'GTiff':
-            format = 'GTiff'
-            self.message_logger.info("Only GTiff driver is supported for STRDS export.")
-
-        module_name = "t.rast.export"
-        args = [
-            "input=%s" % strds_name,
-            "format=%s" % format,
-            "output=%s" % output_path,
-            "directory=%s" % self.temp_file_path,
-            "compression=%s" % "gzip"
-        ]
-        # optimized for GTiff
-        create_opts = "createopt=BIGTIFF=YES,COMPRESS=LZW,TILED=YES"
-        args.append(create_opts)
-        os.environ['COMPRESS_OVERVIEW'] = "LZW"
-
-        p = Process(exec_type="grass",
-                    executable=module_name,
-                    executable_params=args,
-                    id=f"exporter_strds_{strds_name}",
-                    stdin_source=None)
-
-        self._update_num_of_steps(1)
-        self._run_module(p)
-
-        return file_name, output_path
-
-    def _export_vector(self, vector_name,
-                       format="GPKG",
-                       additional_options=[]):
-        """Export a specific vector layer with v.out.ogr using a specific output format
-
-        The result is stored in a temporary directory
-        that is located in the temporary grass database.
-
-        The resulting vector file will always be compressed using zip
-
-        Args:
-            vector_name (str): The name of the raster layer
-            format (str): GPKG (default), GML, GeoJSON, ESRI_Shapefile, SQLite, CSV
-            additional_options (list): Unused
-
-        Returns:
-            tuple: A tuple (file_name, output_path)
-
-        Raises:
-            AsyncProcessError: If a GRASS module return status is not 0
-
-        """
-        # Export the layer
-        prefix = ""
-        if format == "GPKG":
-            prefix = ".gpkg"
-        if format == "GML":
-            prefix = ".gml"
-        if format == "GeoJSON":
-            prefix = ".json"
-        if format == "ESRI_Shapefile":
-            prefix = ""
-        if format == "SQLite":
-            prefix = ".sqlite"
-        if format == "CSV":
-            prefix = ".csv"
-
-        # Remove a potential mapset
-        file_name = vector_name.split("@")[0] + prefix
-        archive_name = file_name + ".zip"
-        # switch into the temporary working directory to use relative path for zip
-        os.chdir(self.temp_file_path)
-
-        module_name = "v.out.ogr"
-        args = ["-e", "input=%s" % vector_name, "format=%s" % format,
-                "output=%s" % file_name]
-
-        if additional_options:
-            args.extend(additional_options)
-
-        # Export
-        p = Process(exec_type="grass",
-                    executable=module_name,
-                    executable_params=args,
-                    id=f"exporter_vector_{vector_name}",
-                    stdin_source=None)
-
-        self._update_num_of_steps(1)
-        self._run_module(p)
-
-        # Compression
-        compressed_output_path = os.path.join(self.temp_file_path, archive_name)
-
-        executable = "/usr/bin/zip"
-        args = ["-r", archive_name, file_name]
-
-        p = Process(exec_type="exec",
-                    executable=executable,
-                    executable_params=args,
-                    id=f"exporter_zip_{vector_name}",
-                    stdin_source=None)
-
-        self._update_num_of_steps(1)
-        self._run_process(p)
-
-        return archive_name, compressed_output_path
-
-    def _export_postgis(self, vector_name, dbstring,
-                        output_layer=None,
-                        additional_options=[]):
-        """Export a specific vector layer with v.out.postgis to a PostGIS database
-
-        Args:
-            vector_name (str): The name of the raster layer
-            dbstring (str): The PostgreSQL database string to connect to the
-                            output database
-            output_layer (str): The name of the PostgreSQL database table
-            additional_options (list): Unused
-
-        Raises:
-            AsyncProcessError: If a GRASS module return status is not 0
-
-        """
-
-        module_name = "v.out.postgis"
-        args = ["-l", "input=%s" % vector_name, "output=%s" % dbstring]
-
-        if output_layer:
-            args.append("output_layer=%s" % output_layer)
-
-        if additional_options:
-            args.extend(additional_options)
-
-        # Export
-        p = Process(exec_type="grass",
-                    executable=module_name,
-                    executable_params=args,
-                    id=f"exporter_postgis_{vector_name}",
-                    stdin_source=None)
-
-        self._update_num_of_steps(1)
-        self._run_module(p)
-
-    def _export_file(self, tmp_file, file_name):
-        """Export a specific file
-
-        The result is stored in a temporary directory
-        that is located in the temporary grass database.
-
-        The output file will always be compressed using zip
-
-        Args:
-            tmp_file (str): The name of the temporary file generated by a module
-            file_name (str): The file name to be used for export
-
-        Returns:
-            tuple: A tuple (file_name, output_path)
-
-        Raises:
-            AsyncProcessError: If a GRASS module return status is not 0
-
-        """
-        # Export the file
-        archive_name = file_name + ".zip"
-        # switch into the temporary working directory to use relative path for zip
-        os.chdir(self.temp_file_path)
-
-        # Compression
-        compressed_output_path = os.path.join(self.temp_file_path, archive_name)
-
-        executable = "/usr/bin/zip"
-        args = ["-r", archive_name, tmp_file]
-
-        p = Process(exec_type="exec",
-                    executable=executable,
-                    executable_params=args,
-                    id=f"exporter_file_{file_name}",
-                    stdin_source=None)
-
-        self._update_num_of_steps(1)
-        self._run_process(p)
-
-        return archive_name, compressed_output_path
-
-    def _export_resources(self, use_raster_region=False):
-        """Export all resources that were listed in the process chain description.
-
-        Save all exported files in a temporary directory first, then copy the
-        data to its destination after the export is finished.
-        The temporary data will be finally removed.
-
-        At the moment only raster layer export is supported.
-
-        """
-
-        for resource in self.resource_export_list:
-
-            # print("Check for termination %i"
-            # % self.resource_logger.get_termination(self.user_id, self.resource_id))
-
-            # Check for termination requests between the exports
-            if bool(self.resource_logger.get_termination(
-                    self.user_id, self.resource_id, self.iteration)) is True:
-                raise AsyncProcessTermination(
-                    "Resource export was terminated by user request")
-
-            # Raster export
-            if resource["export"]["type"] in ["raster", "vector", "file", "strds"]:
-
-                output_type = resource["export"]["type"]
-                output_path = None
-
-                # Legacy code
-                if "name" in resource:
-                    file_name = resource["name"]
-                if "value" in resource:
-                    file_name = resource["value"]
-
-                if output_type == "raster":
-                    message = "Export raster layer <%s> with format %s" % (
-                        file_name, resource["export"]["format"])
-                    self._send_resource_update(message)
-                    output_name, output_path = self._export_raster(
-                        raster_name=file_name,
-                        format=resource["export"]["format"],
-                        use_raster_region=use_raster_region)
-
-                elif output_type == "vector":
-                    if "PostgreSQL" in resource["export"]["format"]:
-                        dbstring = resource["export"]["dbstring"]
-                        output_layer = None
-                        if "output_layer" in resource["export"]:
-                            output_layer = resource["export"]["output_layer"]
-
-                        message = "Export vector layer <%s> to PostgreSQL database" % (
-                            file_name)
-                        self._send_resource_update(message)
-                        self._export_postgis(
-                            vector_name=file_name, dbstring=dbstring,
-                            output_layer=output_layer)
-                        # continue
-                    else:
-                        message = "Export vector layer <%s> with format %s" % (
-                            file_name, resource["export"]["format"])
-                        self._send_resource_update(message)
-                        output_name, output_path = self._export_vector(
-                            vector_name=file_name,
-                            format=resource["export"]["format"])
-                elif output_type == "file":
-                    file_name = resource["file_name"]
-                    tmp_file = resource["tmp_file"]
-                    output_name, output_path = self._export_file(
-                        tmp_file=tmp_file, file_name=file_name)
-                elif output_type == "strds":
-                    message = "Export strds layer <%s> with format %s" % (
-                        file_name, resource["export"]["format"])
-                    self._send_resource_update(message)
-                    output_name, output_path = self._export_strds(
-                        strds_name=file_name,
-                        format=resource["export"]["format"])
-                else:
-                    raise AsyncProcessTermination(
-                        "Unknown export format %s" % output_type)
-
-                message = "Moving generated resources to final destination"
-                self._send_resource_update(message)
-
-                # Store the temporary file in the resource storage
-                # and receive the resource URL
-                if output_path is not None:
-                    resource_url = self.storage_interface.store_resource(output_path)
-                    self.resource_url_list.append(resource_url)
-
-                    if "metadata" in resource:
-                        if resource["metadata"]["format"] == "STAC":
-                            stac = STACExporter()
-
-                            stac_catalog = stac.stac_builder(resource_url, file_name,
-                                                             output_type)
-                            self.resource_url_list.append(stac_catalog)
-
-    def _execute(self, skip_permission_check=False):
-        """Overwrite this function in subclasses
-
-        Overwrite this function in subclasses
-
-            - Setup user credentials
-            - Setup the storage interface
-            - Analyse the process chain
-            - Initialize and create the temporal database and mapset
-            - Run the modules
-            - Export the results
-            - Cleanup
-
-        """
-        # Setup the user credentials and logger
-        self._setup()
-
-        # Create and check the resource directory
-        self.storage_interface.setup()
-
-        EphemeralProcessing._execute(self)
-
-        # Export all resources and generate the finish response
-        self._export_resources()
-
-    def _final_cleanup(self):
-        """Overwrite this function in subclasses to perform the final cleanup
-        """
-        # Clean up and remove the temporary gisdbase
-        self._cleanup()
-        # Remove resource directories
-        if "error" in self.run_state or "terminated" in self.run_state:
-            self.storage_interface.remove_resources()
->>>>>>> 9cc9e38b
+        return make_response(jsonify(response_model), html_code)