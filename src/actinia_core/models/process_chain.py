--- conflicted
+++ resolved
@@ -307,30 +307,10 @@
                                'and each export is stored as STAC Item',
                 'enum': ['STAC']
             },
-<<<<<<< HEAD
         },
         'description': 'The STAC file export parameter.',
         'required': ["format", "type"],
         'example':  {"format": "STAC"}
-=======
-            'type': {
-                'type': 'string',
-                'description': 'The type of the output. In this case'
-                               'metadata is the only option currently supported',
-                'enum': ['metadata']
-            },
-            'output_layer': {
-                'type': 'string',
-                'description': 'Prefix for STAC item name and ID. If not specified,'
-                               'GRASS GIS map layer name is used.'
-            },
-        },
-        'description': 'The STAC file export parameter.',
-        'required': ["format", "type"],
-        'example':  {"format": "STAC",
-                     "type": "metadata",
-                     "output_layer": "stac_result"}
->>>>>>> 9cc9e38b
     }
     required = deepcopy(IOParameterBase.required)
     description = deepcopy(IOParameterBase.description)
