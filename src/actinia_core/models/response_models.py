--- conflicted
+++ resolved
@@ -330,7 +330,6 @@
 
     type = "object"
     properties = {
-<<<<<<< HEAD
         "status": {
             "type": "string",
             "description": "The status of the response",
@@ -345,7 +344,7 @@
         },
         "queue": {
             "type": "string",
-            "description": "The name of the queue where the job is queued"
+            "description": "The name of the queue in which the job is queued"
         },
         "process_log": {
             "type": "array",
@@ -403,77 +402,6 @@
         },
         "urls": UrlModel,
         "api_info": ApiInfoModel,
-=======
-        'status': {
-            'type': 'string',
-            'description': 'The status of the response'
-        },
-        'user_id': {
-            'type': 'string',
-            'description': 'The id of the user that issued a request'
-        },
-        'resource_id': {
-            'type': 'string',
-            'description': 'The unique resource id'
-        },
-        'queue': {
-            'type': 'string',
-            'description': 'The name of the queue in which the job is queued'
-        },
-        'process_log': {
-            'type': 'array',
-            'items': ProcessLogModel,
-            'description': 'A list of ProcessLogModels'
-        },
-        'process_chain_list': {
-            'type': 'array',
-            'items': GrassModule,
-            'description': 'The list of GRASS modules that were used in the processing'
-        },
-        'process_results': {
-            'type': 'string',
-            'description': 'An arbitrary class that stores the processing results'
-        },
-        'progress': ProgressInfoModel,
-        'message': {
-            'type': 'string',
-            'description': 'Message for the user, maybe status, finished or error '
-                           'message'
-        },
-        'exception': ExceptionTracebackModel,
-        'accept_timestamp': {
-            'type': 'number',
-            'format': 'double',
-            'description': 'The acceptance timestamp in seconds of the response'
-        },
-        'accept_datetime': {
-            'type': 'string',
-            'description': 'The acceptance timestamp of the response in human '
-                           'readable format'
-        },
-        'timestamp': {
-            'type': 'number',
-            'format': 'double',
-            'description': 'The current timestamp in seconds of the response'
-        },
-        'time_delta': {
-            'type': 'number',
-            'format': 'double',
-            'description': 'The time delta of the processing in seconds'
-        },
-        'datetime': {
-            'type': 'string',
-            'description': 'The current timestamp of the response in human readable '
-                           'format'
-        },
-        'http_code': {
-            'type': 'number',
-            'format': 'int32',
-            'description': 'The HTTP code of the response'
-        },
-        'urls': UrlModel,
-        'api_info': ApiInfoModel
->>>>>>> cba3b999
     }
     required = [
         "status",
