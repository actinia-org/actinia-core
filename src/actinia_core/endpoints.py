#!flask/bin/python
# -*- coding: utf-8 -*-
#######
# actinia-core - an open source REST API for scalable, distributed, high
# performance processing of geographical data that uses GRASS GIS for
# computational tasks. For details, see https://actinia.mundialis.de/
#
# Copyright (c) 2016-2018 Sören Gebbert and mundialis GmbH & Co. KG
#
# This program is free software: you can redistribute it and/or modify
# it under the terms of the GNU General Public License as published by
# the Free Software Foundation, either version 3 of the License, or
# (at your option) any later version.
#
# This program is distributed in the hope that it will be useful,
# but WITHOUT ANY WARRANTY; without even the implied warranty of
# MERCHANTABILITY or FITNESS FOR A PARTICULAR PURPOSE.  See the
# GNU General Public License for more details.
#
# You should have received a copy of the GNU General Public License
# along with this program.  If not, see <https://www.gnu.org/licenses/>.
#
#######

"""
Actinia core Endpoint definitions
"""
import traceback
import sys
from pprint import pprint
from .resources.common.app import flask_api
from .resources.common.config import global_config
from .resources.common.logging_interface import log
from .resources.location_management import \
    ListLocationsResource, LocationManagementResourceUser
from .resources.location_management import LocationManagementResourceAdmin
from .resources.mapset_management import \
    ListMapsetsResource, MapsetManagementResourceUser
from .resources.mapset_management import \
    MapsetLockManagementResource, MapsetManagementResourceAdmin
from .resources.strds_management import \
    STRDSManagementResource, SyncSTRDSListerResource
from .resources.strds_raster_management import STRDSRasterManagement
from .resources.raster_layer import RasterLayerResource
from .resources.map_layer_management import RasterLayersResource
from .resources.map_layer_management import VectorLayersResource
from .resources.vector_layer import VectorLayerResource
from .resources.ephemeral_processing import AsyncEphemeralResource
from .resources.ephemeral_processing_with_export import AsyncEphemeralExportResource
from .resources.ephemeral_processing_with_export import AsyncEphemeralExportS3Resource
from .resources.ephemeral_processing_with_export import AsyncEphemeralExportGCSResource
from .resources.persistent_mapset_merger import AsyncPersistentMapsetMergerResource
from .resources.raster_export import AsyncEphemeralRasterLayerRegionExporterResource
from .resources.raster_export import AsyncEphemeralRasterLayerExporterResource
from .resources.persistent_processing import AsyncPersistentResource
from .resources.ephemeral_custom_processing import AsyncEphemeralCustomResource
from .resources.process_validation import AsyncProcessValidationResource
from .resources.process_validation import SyncProcessValidationResource
from .resources.user_management import UserListResource, UserManagementResource
from .resources.api_log_management import APILogResource
from .resources.user_api_key import TokenCreationResource, APIKeyCreationResource
from .resources.resource_management \
    import ResourceManager, ResourcesManager, ResourceIterationManager
from .resources.resource_streamer import RequestStreamerResource
from .resources.download_cache_management import SyncDownloadCacheResource
from .resources.resource_storage_management import SyncResourceStorageResource
from .resources.vector_renderer import SyncEphemeralVectorRendererResource
from .resources.raster_legend import SyncEphemeralRasterLegendResource
from .resources.raster_colors import SyncPersistentRasterColorsResource
from .resources.raster_renderer import SyncEphemeralRasterRendererResource
from .resources.raster_renderer import SyncEphemeralRasterRGBRendererResource
from .resources.raster_renderer import SyncEphemeralRasterShapeRendererResource
from .resources.strds_renderer import SyncEphemeralSTRDSRendererResource
from .resources.process_chain_monitoring import \
    MaxMapsetSizeResource, MapsetSizeResource, MapsetSizeRenderResource, \
    MapsetSizeDiffResource, MapsetSizeDiffRenderResource


__license__ = "GPLv3"
__author__ = "Sören Gebbert, Anika Weinmann"
__copyright__ = "Copyright 2016-2021, Sören Gebbert and mundialis GmbH & Co. KG"
__maintainer__ = "mundialis"


def create_core_endpoints():
    # Locationmanagement
    flask_api.add_resource(ListLocationsResource, '/locations')
    flask_api.add_resource(LocationManagementResourceUser,
                           '/locations/<string:location_name>/info')
    flask_api.add_resource(LocationManagementResourceAdmin,
                           '/locations/<string:location_name>')
    # Mapset management
    flask_api.add_resource(ListMapsetsResource,
                           '/locations/<string:location_name>/mapsets')
    flask_api.add_resource(
        MapsetManagementResourceUser,
        '/locations/<string:location_name>/mapsets/<string:mapset_name>/info')
    flask_api.add_resource(
        MapsetManagementResourceAdmin,
        '/locations/<string:location_name>/mapsets/<string:mapset_name>')
    flask_api.add_resource(
        MapsetLockManagementResource,
        '/locations/<string:location_name>/mapsets/<string:mapset_name>/lock')
    # Raster management
    flask_api.add_resource(
        RasterLayersResource, '/locations/<string:location_name>/mapsets/'
                              '<string:mapset_name>/raster_layers')
    flask_api.add_resource(
        RasterLayerResource,
        '/locations/<string:location_name>/mapsets/'
        '<string:mapset_name>/raster_layers/<string:raster_name>')
    flask_api.add_resource(
        SyncEphemeralRasterLegendResource,
        '/locations/<string:location_name>/mapsets/<string:mapset_name>/'
        'raster_layers/<string:raster_name>/legend')
    flask_api.add_resource(
        SyncPersistentRasterColorsResource,
        '/locations/<string:location_name>/mapsets/<string:mapset_name>/'
        'raster_layers/<string:raster_name>/colors')
    flask_api.add_resource(
        SyncEphemeralRasterRendererResource,
        '/locations/<string:location_name>/mapsets/<string:mapset_name>/'
        'raster_layers/<string:raster_name>/render')
    flask_api.add_resource(
        SyncEphemeralRasterRGBRendererResource,
        '/locations/<string:location_name>/mapsets/<string:mapset_name>/render_rgb')
    flask_api.add_resource(
        SyncEphemeralRasterShapeRendererResource,
        '/locations/<string:location_name>/mapsets/<string:mapset_name>/render_shade')
    # STRDS management
    flask_api.add_resource(
        SyncSTRDSListerResource,
        '/locations/<string:location_name>/mapsets/<string:mapset_name>/strds')
    flask_api.add_resource(
        STRDSManagementResource,
        '/locations/<string:location_name>/mapsets/<string:mapset_name>/strds/'
        '<string:strds_name>')
    flask_api.add_resource(
        STRDSRasterManagement,
        '/locations/<string:location_name>/mapsets/'
        '<string:mapset_name>/strds/<string:strds_name>/raster_layers')
    # Vector management
    flask_api.add_resource(
        VectorLayersResource,
        '/locations/<string:location_name>/mapsets/'
        '<string:mapset_name>/vector_layers')
    flask_api.add_resource(
        VectorLayerResource,
        '/locations/<string:location_name>/mapsets/'
        '<string:mapset_name>/vector_layers/<string:vector_name>')
    flask_api.add_resource(
        SyncEphemeralVectorRendererResource,
        '/locations/<string:location_name>/mapsets/<string:mapset_name>/'
        'vector_layers/<string:vector_name>/render')
    flask_api.add_resource(
        SyncEphemeralSTRDSRendererResource,
        '/locations/<string:location_name>/mapsets/<string:mapset_name>/'
        'strds/<string:strds_name>/render')

    # Validation
    flask_api.add_resource(
        AsyncProcessValidationResource,
        '/locations/<string:location_name>/process_chain_validation_async')

    flask_api.add_resource(
        SyncProcessValidationResource,
        '/locations/<string:location_name>/process_chain_validation_sync')
    # Async processing
    flask_api.add_resource(AsyncEphemeralCustomResource,
                           '/custom_process/<string:executable>')
    flask_api.add_resource(AsyncEphemeralResource,
                           '/locations/<string:location_name>/processing_async')
    flask_api.add_resource(
        AsyncEphemeralExportResource,
        '/locations/<string:location_name>/processing_async_export')
    flask_api.add_resource(
        AsyncEphemeralExportS3Resource,
        '/locations/<string:location_name>/processing_async_export_s3')
    flask_api.add_resource(
        AsyncEphemeralExportGCSResource,
        '/locations/<string:location_name>/processing_async_export_gcs')
    flask_api.add_resource(
        AsyncPersistentResource,
        '/locations/<string:location_name>/mapsets/'
        '<string:mapset_name>/processing_async')
    flask_api.add_resource(
        AsyncPersistentMapsetMergerResource,
        '/locations/<string:location_name>/mapsets/'
        '<string:mapset_name>/merging_async')
    flask_api.add_resource(
        AsyncEphemeralRasterLayerExporterResource,
        '/locations/<string:location_name>/mapsets/<string:mapset_name>/'
        'raster_layers/<string:raster_name>/geotiff_async')
    flask_api.add_resource(
        AsyncEphemeralRasterLayerRegionExporterResource,
        '/locations/<string:location_name>/mapsets/<string:mapset_name>'
        '/raster_layers/<string:raster_name>/geotiff_async_orig')
    # User management
    flask_api.add_resource(UserListResource, '/users')
    flask_api.add_resource(UserManagementResource, '/users/<string:user_id>')
    flask_api.add_resource(TokenCreationResource, '/token', )
    flask_api.add_resource(APIKeyCreationResource, '/api_key', )
    flask_api.add_resource(APILogResource, '/api_log/<string:user_id>')

    # Resource management
<<<<<<< HEAD
    """
    The endpoint '/resources/<string:user_id>/<string:resource_id>' has to
    different answerd depending on the resource_id. If the resoucre_id starts
    with 'resouce-id_' the latest iteration of the resouce is given back.
    If the resocue_id is only the id than all iterations of the resource are
    given in the response.
    """
    flask_api.add_resource(ResourceManager, '/resources/<string:user_id>/<string:resource_id>')
    flask_api.add_resource(ResourceIterationManager, '/resources/<string:user_id>/<string:resource_id>/<string:iteration>')
    flask_api.add_resource(ResourcesManager, '/resources/<string:user_id>')
    flask_api.add_resource(RequestStreamerResource, '/resources/<string:user_id>/<string:resource_id>/'
                                                    '<string:file_name>')

=======
    flask_api.add_resource(
        ResourceManager, '/resources/<string:user_id>/<string:resource_id>')
    flask_api.add_resource(ResourcesManager, '/resources/<string:user_id>')
    flask_api.add_resource(
        RequestStreamerResource,
        '/resources/<string:user_id>/<string:resource_id>/<string:file_name>')
>>>>>>> 0d132114
    # Download and resource management
    flask_api.add_resource(SyncDownloadCacheResource, '/download_cache')
    flask_api.add_resource(SyncResourceStorageResource, '/resource_storage')

    # Endpoints for monitoring a process chain
    flask_api.add_resource(
        MapsetSizeResource,
        '/resources/<string:user_id>/<string:resource_id>/mapsetsizes')
    flask_api.add_resource(
        MaxMapsetSizeResource,
        '/resources/<string:user_id>/<string:resource_id>/mapsetsizes/max')
    flask_api.add_resource(
        MapsetSizeRenderResource,
        '/resources/<string:user_id>/<string:resource_id>/mapsetsizes/render')
    flask_api.add_resource(
        MapsetSizeDiffResource,
        '/resources/<string:user_id>/<string:resource_id>/mapsetsizes/diffs')
    flask_api.add_resource(
        MapsetSizeDiffRenderResource,
        '/resources/<string:user_id>/<string:resource_id>/mapsetsizes/diffs/render')


def check_import_plugins():
    import_str = """from {}.endpoints import create_endpoints as create_plugin_endpoints
create_plugin_endpoints(flask_api=flask_api)
    """
    for plugin in global_config.PLUGINS:
        import_run_str = import_str.format(plugin)
        log.info('Loading plugin %s', plugin)
        exec(import_run_str)


def create_endpoints():
    create_core_endpoints()
    try:
        check_import_plugins()
    except Exception:
        e_type, e_value, e_tb = sys.exc_info()
        pprint(dict(message=str(e_value), traceback=str(
            traceback.format_tb(e_tb)), type=str(e_type)))<|MERGE_RESOLUTION|>--- conflicted
+++ resolved
@@ -203,7 +203,6 @@
     flask_api.add_resource(APILogResource, '/api_log/<string:user_id>')
 
     # Resource management
-<<<<<<< HEAD
     """
     The endpoint '/resources/<string:user_id>/<string:resource_id>' has to
     different answerd depending on the resource_id. If the resoucre_id starts
@@ -211,20 +210,16 @@
     If the resocue_id is only the id than all iterations of the resource are
     given in the response.
     """
-    flask_api.add_resource(ResourceManager, '/resources/<string:user_id>/<string:resource_id>')
-    flask_api.add_resource(ResourceIterationManager, '/resources/<string:user_id>/<string:resource_id>/<string:iteration>')
-    flask_api.add_resource(ResourcesManager, '/resources/<string:user_id>')
-    flask_api.add_resource(RequestStreamerResource, '/resources/<string:user_id>/<string:resource_id>/'
-                                                    '<string:file_name>')
-
-=======
     flask_api.add_resource(
         ResourceManager, '/resources/<string:user_id>/<string:resource_id>')
     flask_api.add_resource(ResourcesManager, '/resources/<string:user_id>')
     flask_api.add_resource(
+        ResourceIterationManager,
+        '/resources/<string:user_id>/<string:resource_id>/<string:iteration>')
+    flask_api.add_resource(
         RequestStreamerResource,
         '/resources/<string:user_id>/<string:resource_id>/<string:file_name>')
->>>>>>> 0d132114
+
     # Download and resource management
     flask_api.add_resource(SyncDownloadCacheResource, '/download_cache')
     flask_api.add_resource(SyncResourceStorageResource, '/resource_storage')
