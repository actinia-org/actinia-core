--- conflicted
+++ resolved
@@ -118,17 +118,10 @@
     # Provide queue names to listen to as arguments to this script,
     # similar to rq worker
     with Connection(
-<<<<<<< HEAD
-        Redis(
+        Valkey(
             conf.KVDB_QUEUE_SERVER_URL,
             conf.KVDB_QUEUE_SERVER_PORT,
             password=conf.KVDB_QUEUE_SERVER_PASSWORD,
-=======
-        Valkey(
-            conf.REDIS_QUEUE_SERVER_URL,
-            conf.REDIS_QUEUE_SERVER_PORT,
-            password=conf.REDIS_QUEUE_SERVER_PASSWORD,
->>>>>>> 163f1864
         )
     ):
         logger = logging.getLogger("rq.worker")
