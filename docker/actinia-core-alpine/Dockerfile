--- conflicted
+++ resolved
@@ -96,53 +96,6 @@
     mkdir -p /actinia_core/userdata && \
     ln -s /actinia_core /root/actinia
 
-<<<<<<< HEAD
-# tests
-FROM actinia_installation as actinia_test
-
-WORKDIR /src/actinia_core
-COPY --from=build /src/actinia_core /src/actinia_core
-
-COPY tests_with_redis.sh tests_with_redis.sh
-COPY Makefile Makefile
-RUN chmod a+x tests_with_redis.sh
-
-# set config for test
-COPY docker/actinia-core-alpine/actinia.cfg /etc/default/actinia
-COPY docker/actinia-core-alpine/actinia-test.cfg /etc/default/actinia_test
-ENV ACTINIA_CUSTOM_TEST_CFG /etc/default/actinia_test
-# TODO do not set DEFAULT_CONFIG_PATH if this is fixed
-ENV DEFAULT_CONFIG_PATH /etc/default/actinia_test
-
-# TODO remove if all tests are running
-RUN rm -rf tests
-COPY tests tests
-
-# install things only for tests
-RUN apk add redis
-RUN pip3 install iniconfig
-
-# add data for tests
-RUN wget https://grass.osgeo.org/sampledata/north_carolina/nc_spm_08_micro.zip && \
-  unzip nc_spm_08_micro.zip && \
-  rm -f nc_spm_08_micro.zip && \
-  mv nc_spm_08_micro /actinia_core/grassdb/nc_spm_08
-
-RUN grass -e -c 'EPSG:4326' /actinia_core/grassdb/latlong_wgs84
-
-RUN wget https://grass.osgeo.org/sampledata/north_carolina/nc_spm_mapset_modis2015_2016_lst_grass79.zip && \
-  unzip nc_spm_mapset_modis2015_2016_lst_grass79.zip && \
-  rm -f nc_spm_mapset_modis2015_2016_lst_grass79.zip && \
-  mv  modis_lst /actinia_core/grassdb/nc_spm_08/modis_lst
-RUN chown -R 1001:1001 /actinia_core/grassdb/nc_spm_08/modis_lst && chmod -R g+w /actinia_core/grassdb/nc_spm_08/modis_lst
-
-# TODO: Postgres for tests
-# useing tests/data/poly.gpkg
-
-RUN make test
-
-=======
->>>>>>> cf2229e0
 # final image
 FROM actinia_installation as actinia
 
