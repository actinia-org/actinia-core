
# Installation

Requirements: docker and docker-compose

To build and deploy actinia, run

```
git clone https://github.com/mundialis/actinia_core.git
cd actinia_core
docker-compose -f docker/docker-compose.yml up
```
Now you have a running actinia instance locally! Check with
```
curl http://127.0.0.1:8088/api/v3/version
```

* Having __trouble__? See [How to fix common startup errors](#startup-errors) below.
* Want to __start developing__? Look for [Local dev-setup with docker](#local-dev-setup) below.
* For __production deployment__, see [Production deployment](#production-deployment) below.

On startup, some GRASS GIS locations are created by default but they are still empty. How to get some geodata to start processing, see in [Testing GRASS GIS inside a container](#grass-gis)  below.

<a id="startup-errors"></a>
# How to fix common startup errors
* if a redis db is running locally this will fail. Run and try again:
```
/etc/init.d/redis-server stop
```
* if you see an error like "max virtual memory areas vm.max_map_count [65530] is too low, increase to at least [262144]", run
```
sudo sysctl -w vm.max_map_count=262144
```
  this is only valid on runtime. To change permanently, set vm.max_map_count in /etc/sysctl.conf


<a id="local-dev-setup"></a>
# Local dev-setup with docker

If desired, you can also directly start here without installing actinia first. You only need to have cloned and checked out the actinia_core repository.

If you use [vscode](https://code.visualstudio.com/), open actinia_core as a workspace. This can be done by eg. typing `code $PATH_TO_MY_ACTINIA_CORE_CHECKOUT` in a terminal. Then press `F5` and after a few seconds, a browser window should be opened pointing to the version endpoint. For debugging tips, [read the docs](https://code.visualstudio.com/Docs/editor/debugging#_debug-actions).

__If not stated otherwise, you need to be in folder `actinia_core/docker`__

To overwrite default config and uninstall actinia-core to use local source code, build a Dockerimage with the docker-compose-dev.yml file:
```
docker-compose -f docker-compose-dev.yml build
docker-compose -f docker-compose-dev.yml run --rm --service-ports --entrypoint sh actinia
```
Be aware, that your local actinia source code is now mounted in the docker container!
Then, inside the docker container, run
```
python3 setup.py install
sh /src/start.sh
```
Now you have a running actinia instance locally.
For debugging or if you need to start the wsgi server regularly during development, you don't need to repeat all steps from inside the start.sh file. Instead, run the server with only one worker:
```
python3 setup.py install
gunicorn -b 0.0.0.0:8088 -w 1 --access-logfile=- -k gthread actinia_core.main:flask_app

```
To test your local changes, you best use the Test Dockerimage:
```
# changing directory is necessary to have the correct build context
(cd .. && docker build -f docker/actinia-core-tests/Dockerfile -t actinia-test .)
```
To dive deeper into testing + development, see the [test README](https://github.com/mundialis/actinia_core/blob/main/tests/README.md)

To lint your local changes, run
```
(cd ../src && flake8 --config=../.flake8 --count --statistics --show-source --jobs=$(nproc) .)
```

<<<<<<< HEAD

## Local dev-setup for actinia-core plugins
To also integrate dev setup for actinia-core plugins
(eg. actinia-actinia-metadata-plugin or actinia-module-plugin), uninstall them
in actinia-core-dev/Dockerfile (see outcommented code), build and run like
described above and rebuild from your mounted source code:
```
docker-compose -f docker-compose-dev.yml build
docker-compose -f docker-compose-dev.yml run --rm --service-ports --entrypoint sh actinia

(cd /src/actinia_core && python3 setup.py install)
(cd /src/actinia-metadata-plugin && python3 setup.py install)
(cd /src/actinia-module-plugin && python3 setup.py install)

# you can also run tests here, eg.
(cd /src/actinia-module-plugin && python3 setup.py test)

gunicorn -b 0.0.0.0:8088 -w 1 --access-logfile=- -k gthread actinia_core.main:flask_app
```

To avoid cache problems, remove the packaged actinia_core (already done in Dockerfile)
```
pip3 uninstall actinia_core -y
```
If you have other problems with cache, run
```
python3 setup.py clean --all
```
To reach kibana (only setup in docker-compose-dev.yml, currently outcommented), open http://127.0.0.1:5601 in your browser.

If if elasticsearch is shutting down immediately (if used), check logs with
```
docker logs docker_elasticsearch_1
```

## Local dev-setup with redis queue
- change queue type to redis in `docker/actinia-core-dev/actinia.cfg`
- start one actinia-core instance (the job receiver) as usual, eg. with vscode
- open actinia-core on the command line and run
`docker-compose -f docker/docker-compose-dev.yml run --rm --service-ports --entrypoint sh actinia-worker` to start the container for job-execution
- inside this container, reinstall actinia-core and start the redis-queue-worker
    ```
    pip3 uninstall actinia_core
    cd /src/actinia_core_worker && pip3 install .
    rq_custom_worker job_queue_0 -c /etc/default/actinia
    ```


=======
>>>>>>> 02a29700
<a id="grass-gis"></a>
# Testing GRASS GIS inside a container

Inside the container, you can run GRASS GIS with:
```
# Download GRASS GIS test data and put it into a directory
cd /actinia_core/grassdb
wget https://grass.osgeo.org/sampledata/north_carolina/nc_spm_08_grass7.tar.gz && \
     tar xzvf nc_spm_08_grass7.tar.gz && \
     rm -f nc_spm_08_grass7.tar.gz && \
     rm -rf nc_spm_08 && \
     mv nc_spm_08_grass7 nc_spm_08
cd -

grass --version
grass /actinia_core/grassdb/nc_spm_08/PERMANENT --exec r.univar -g elevation
grass /actinia_core/grassdb/nc_spm_08/PERMANENT --exec v.random output=myrandom n=42
grass /actinia_core/grassdb/nc_spm_08/PERMANENT --exec v.info -g myrandom
```
You now have some data which you can access through actinia. To get information
via API, start actinia with gunicorn and run
```
curl -u actinia-gdi:actinia-gdi http://127.0.0.1:8088/api/v3/locations/nc_spm_08/mapsets
```
The folder where you downloaded the data into (`/actinia_core/grassdb`) is mounted into your docker container via the compose file, so all data is kept, even if your docker container restarts.

If you want to download the data not from inside the container but from your normal system, download https://grass.osgeo.org/sampledata/north_carolina/nc_spm_08_grass7.tar.gz, extract it and place it into actinia-core/docker/actinia-core-data/grassdb/

<a id="production-deployment"></a>
# Production and Cloud deployment

To run actinia_core in production systems, best with multiple actinia_core instances, find more detailed information in the dedicated [actinia-docker](https://github.com/mundialis/actinia-docker) repository.


# Building the API documentation

To build the apidocs, run
```
bash create-docs.sh
```<|MERGE_RESOLUTION|>--- conflicted
+++ resolved
@@ -73,41 +73,6 @@
 (cd ../src && flake8 --config=../.flake8 --count --statistics --show-source --jobs=$(nproc) .)
 ```
 
-<<<<<<< HEAD
-
-## Local dev-setup for actinia-core plugins
-To also integrate dev setup for actinia-core plugins
-(eg. actinia-actinia-metadata-plugin or actinia-module-plugin), uninstall them
-in actinia-core-dev/Dockerfile (see outcommented code), build and run like
-described above and rebuild from your mounted source code:
-```
-docker-compose -f docker-compose-dev.yml build
-docker-compose -f docker-compose-dev.yml run --rm --service-ports --entrypoint sh actinia
-
-(cd /src/actinia_core && python3 setup.py install)
-(cd /src/actinia-metadata-plugin && python3 setup.py install)
-(cd /src/actinia-module-plugin && python3 setup.py install)
-
-# you can also run tests here, eg.
-(cd /src/actinia-module-plugin && python3 setup.py test)
-
-gunicorn -b 0.0.0.0:8088 -w 1 --access-logfile=- -k gthread actinia_core.main:flask_app
-```
-
-To avoid cache problems, remove the packaged actinia_core (already done in Dockerfile)
-```
-pip3 uninstall actinia_core -y
-```
-If you have other problems with cache, run
-```
-python3 setup.py clean --all
-```
-To reach kibana (only setup in docker-compose-dev.yml, currently outcommented), open http://127.0.0.1:5601 in your browser.
-
-If if elasticsearch is shutting down immediately (if used), check logs with
-```
-docker logs docker_elasticsearch_1
-```
 
 ## Local dev-setup with redis queue
 - change queue type to redis in `docker/actinia-core-dev/actinia.cfg`
@@ -122,8 +87,6 @@
     ```
 
 
-=======
->>>>>>> 02a29700
 <a id="grass-gis"></a>
 # Testing GRASS GIS inside a container
 
