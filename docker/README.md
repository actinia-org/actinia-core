
# Installation

Requirements: docker and docker-compose

To build and deploy actinia, run

```
git clone https://github.com/actinia-org/actinia-core.git
<<<<<<< HEAD
cd actinia_core
=======
cd actinia-core
>>>>>>> 2b1eb405
docker-compose -f docker/docker-compose.yml up
```
Now you have a running actinia instance locally! Check with
```
curl http://127.0.0.1:8088/api/v3/version
```

* Having __trouble__? See [How to fix common startup errors](#startup-errors) below.
* Want to __start developing__? Look for [Local dev-setup with docker](#local-dev-setup) below.
* For __production deployment__, see [Production deployment](#production-deployment) below.

On startup, some GRASS GIS locations are created by default but they are still empty. How to get some geodata to start processing, see in [Testing GRASS GIS inside a container](#grass-gis)  below.


<a id="latest-grass-gis></a>
## Installation with most recent GRASS GIS version

The actinia Dockerimage is based on the latest stable releasebranch of GRASS GIS. To use actinia with the latest GRASS GIS development version, do the following:
* Change GRASS GIS dockerimage version in the [Dockerfile](actinia-core-alpine/Dockerfile) on top.
Change the line
`FROM osgeo/grass-gis:releasebranch_8_3-alpine as grass` to
`FROM osgeo/grass-gis:main-alpine as grass`
* build the image locally. You can use the existing docker-compose file for this. Outcomment the used actinia image and incomment the build section in the [docker-compose.yml](docker-compose.yml)
  ```
    actinia:
      # image: mundialis/actinia-core:4.10.0
      build:
        context: ..
        dockerfile: docker/actinia-core-alpine/Dockerfile
  ```
  and run `docker-compose -f docker/docker-compose.yml up`


<a id="startup-errors"></a>
# How to fix common startup errors
* if a redis db is running locally this will fail. Run and try again:
```
/etc/init.d/redis-server stop
```
* if you see an error like "max virtual memory areas vm.max_map_count [65530] is too low, increase to at least [262144]", run
```
sudo sysctl -w vm.max_map_count=262144
```
  this is only valid on runtime. To change permanently, set vm.max_map_count in /etc/sysctl.conf


<a id="local-dev-setup"></a>
# Local dev-setup with docker

If desired, you can also directly start here without installing actinia first. You only need to have cloned and checked out the actinia-core repository.

If you use [vscode](https://code.visualstudio.com/), open actinia-core as a workspace. This can be done by eg. typing `code $PATH_TO_MY_ACTINIA_CORE_CHECKOUT` in a terminal. Then press `F5` and after a few seconds, a browser window should be opened pointing to the version endpoint. For debugging tips, [read the docs](https://code.visualstudio.com/Docs/editor/debugging#_debug-actions).

__If not stated otherwise, you need to be in folder `actinia-core/docker`__

To overwrite default config and uninstall actinia-core to use local source code, build a Dockerimage with the docker-compose-dev.yml file:
```
docker-compose -f docker-compose-dev.yml build
docker-compose -f docker-compose-dev.yml run --rm --service-ports --entrypoint sh actinia
```
Be aware, that your local actinia source code is now mounted in the docker container!
Then, inside the docker container, run
```
python3 setup.py install
sh /src/start.sh
```
Now you have a running actinia instance locally.
For debugging or if you need to start the wsgi server regularly during development, you don't need to repeat all steps from inside the start.sh file. Instead, run the server with only one worker:
```
python3 setup.py install
gunicorn -b 0.0.0.0:8088 -w 1 --access-logfile=- -k gthread actinia_core.main:flask_app

```
To test your local changes, you best use the Test Dockerimage:
```
# changing directory is necessary to have the correct build context
(cd .. && docker build -f docker/actinia-core-tests/Dockerfile -t actinia-test .)
```
To dive deeper into testing + development, see the [test README](https://github.com/actinia-org/actinia-core/blob/main/tests/README.md)

To lint your local changes, run
```
(cd ../src && flake8 --config=../.flake8 --count --statistics --show-source --jobs=$(nproc) .)
```


## Local dev-setup with redis queue
- change queue type to redis in `docker/actinia-core-dev/actinia.cfg`
- start one actinia-core instance (the job receiver) as usual, eg. with vscode
- open actinia-core on the command line and run
`docker-compose -f docker/docker-compose-dev.yml run --rm --service-ports --entrypoint sh actinia-worker` to start the container for job-execution
- inside this container, reinstall actinia-core and start the redis-queue-worker
    ```
    pip3 uninstall actinia_core
    cd /src/actinia_core && pip3 install .
    actinia-worker job_queue_0 -c /etc/default/actinia
    ```

## Local dev-setup with configured endpoints
- add an endpoints configuration csv file like `docker/actinia-core-dev/endpoints.csv`
  with all desired endpoints including method:
  ```
  Class_of_the_endpoint;method1,method2
  Class_of_the_endpoint2;method1
  ```
- make sure that the file is added in the `docker/actinia-core-dev/Dockerfile` with e.g. `COPY docker/actinia-core-dev/endpoints.csv /etc/default/actinia_endpoints.csv`
- add `endpoints_config = /etc/default/actinia_endpoints.csv` to the `API` section in the `docker/actinia-core-dev/actinia.cfg` file
- then build and run actinia dev-setup as usual.

<a id="grass-gis"></a>
# Testing GRASS GIS inside a container

Inside the container, you can run GRASS GIS with:
```
# Download GRASS GIS test data and put it into a directory (nc_spm_08_grass7 works also for GRASS GIS 8)
cd /actinia_core/grassdb
wget https://grass.osgeo.org/sampledata/north_carolina/nc_spm_08_grass7.tar.gz && \
     tar xzvf nc_spm_08_grass7.tar.gz && \
     rm -f nc_spm_08_grass7.tar.gz && \
     rm -rf nc_spm_08 && \
     mv nc_spm_08_grass7 nc_spm_08
cd -

grass --version
grass /actinia_core/grassdb/nc_spm_08/PERMANENT --exec r.univar -g elevation
grass /actinia_core/grassdb/nc_spm_08/PERMANENT --exec v.random output=myrandom n=42
grass /actinia_core/grassdb/nc_spm_08/PERMANENT --exec v.info -g myrandom
```
You now have some data which you can access through actinia. To get information
via API, start actinia with gunicorn and run
```
curl -u actinia-gdi:actinia-gdi http://127.0.0.1:8088/api/v3/locations/nc_spm_08/mapsets
```
The folder where you downloaded the data into (`/actinia_core/grassdb`) is mounted into your docker container via the compose file, so all data is kept, even if your docker container restarts.

If you want to download the data not from inside the container but from your normal system, download https://grass.osgeo.org/sampledata/north_carolina/nc_spm_08_grass7.tar.gz, extract it and place it into actinia-core/docker/actinia-core-data/grassdb/

<a id="production-deployment"></a>
# Production and Cloud deployment

<<<<<<< HEAD
To run actinia_core in production systems, best with multiple actinia_core instances, find more detailed information in the dedicated [actinia-docker](https://github.com/actinia-org/actinia-docker) repository.
=======
To run actinia-core in production systems, best with multiple actinia-core instances, find more detailed information in the dedicated [actinia-docker](https://github.com/actinia-org/actinia-docker) repository.
>>>>>>> 2b1eb405


# Building the API documentation

To build the apidocs, run
```
bash create-docs.sh
```<|MERGE_RESOLUTION|>--- conflicted
+++ resolved
@@ -7,11 +7,7 @@
 
 ```
 git clone https://github.com/actinia-org/actinia-core.git
-<<<<<<< HEAD
-cd actinia_core
-=======
 cd actinia-core
->>>>>>> 2b1eb405
 docker-compose -f docker/docker-compose.yml up
 ```
 Now you have a running actinia instance locally! Check with
@@ -23,10 +19,9 @@
 * Want to __start developing__? Look for [Local dev-setup with docker](#local-dev-setup) below.
 * For __production deployment__, see [Production deployment](#production-deployment) below.
 
-On startup, some GRASS GIS locations are created by default but they are still empty. How to get some geodata to start processing, see in [Testing GRASS GIS inside a container](#grass-gis)  below.
+On startup, some GRASS GIS locations are created by default but they are still empty. How to get some geodata to start processing, see in [Testing GRASS GIS inside a container](#grass-gis) below.
 
-
-<a id="latest-grass-gis></a>
+<a id="latest-grass-gis"></a>
 ## Installation with most recent GRASS GIS version
 
 The actinia Dockerimage is based on the latest stable releasebranch of GRASS GIS. To use actinia with the latest GRASS GIS development version, do the following:
@@ -44,7 +39,6 @@
   ```
   and run `docker-compose -f docker/docker-compose.yml up`
 
-
 <a id="startup-errors"></a>
 # How to fix common startup errors
 * if a redis db is running locally this will fail. Run and try again:
@@ -56,7 +50,6 @@
 sudo sysctl -w vm.max_map_count=262144
 ```
   this is only valid on runtime. To change permanently, set vm.max_map_count in /etc/sysctl.conf
-
 
 <a id="local-dev-setup"></a>
 # Local dev-setup with docker
@@ -85,7 +78,7 @@
 gunicorn -b 0.0.0.0:8088 -w 1 --access-logfile=- -k gthread actinia_core.main:flask_app
 
 ```
-To test your local changes, you best use the Test Dockerimage:
+To test your local changes, you best use the test Dockerimage:
 ```
 # changing directory is necessary to have the correct build context
 (cd .. && docker build -f docker/actinia-core-tests/Dockerfile -t actinia-test .)
@@ -97,8 +90,8 @@
 (cd ../src && flake8 --config=../.flake8 --count --statistics --show-source --jobs=$(nproc) .)
 ```
 
+## Local dev-setup with redis queue
 
-## Local dev-setup with redis queue
 - change queue type to redis in `docker/actinia-core-dev/actinia.cfg`
 - start one actinia-core instance (the job receiver) as usual, eg. with vscode
 - open actinia-core on the command line and run
@@ -111,6 +104,7 @@
     ```
 
 ## Local dev-setup with configured endpoints
+
 - add an endpoints configuration csv file like `docker/actinia-core-dev/endpoints.csv`
   with all desired endpoints including method:
   ```
@@ -140,24 +134,21 @@
 grass /actinia_core/grassdb/nc_spm_08/PERMANENT --exec v.random output=myrandom n=42
 grass /actinia_core/grassdb/nc_spm_08/PERMANENT --exec v.info -g myrandom
 ```
+
 You now have some data which you can access through actinia. To get information
 via API, start actinia with gunicorn and run
 ```
 curl -u actinia-gdi:actinia-gdi http://127.0.0.1:8088/api/v3/locations/nc_spm_08/mapsets
 ```
+
 The folder where you downloaded the data into (`/actinia_core/grassdb`) is mounted into your docker container via the compose file, so all data is kept, even if your docker container restarts.
 
-If you want to download the data not from inside the container but from your normal system, download https://grass.osgeo.org/sampledata/north_carolina/nc_spm_08_grass7.tar.gz, extract it and place it into actinia-core/docker/actinia-core-data/grassdb/
+If you want to download the data not from inside the container but from your normal system, download <https://grass.osgeo.org/sampledata/north_carolina/nc_spm_08_grass7.tar.gz>, extract it and place it into `actinia-core/docker/actinia-core-data/grassdb/`.
 
 <a id="production-deployment"></a>
 # Production and Cloud deployment
 
-<<<<<<< HEAD
-To run actinia_core in production systems, best with multiple actinia_core instances, find more detailed information in the dedicated [actinia-docker](https://github.com/actinia-org/actinia-docker) repository.
-=======
 To run actinia-core in production systems, best with multiple actinia-core instances, find more detailed information in the dedicated [actinia-docker](https://github.com/actinia-org/actinia-docker) repository.
->>>>>>> 2b1eb405
-
 
 # Building the API documentation
 
