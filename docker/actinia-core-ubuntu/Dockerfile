--- conflicted
+++ resolved
@@ -1,8 +1,4 @@
-<<<<<<< HEAD
-FROM mundialis/grass-py3-pdal:latest-ubuntu19
-=======
 FROM mundialis/grass-py3-pdal:stable-ubuntu
->>>>>>> d6de7bcf
 
 # based on GRASS GIS master (grass79)
 
