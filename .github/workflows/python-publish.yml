--- conflicted
+++ resolved
@@ -10,42 +10,6 @@
     runs-on: ubuntu-latest
 
     steps:
-<<<<<<< HEAD
-    - uses: actions/checkout@v2
-    - name: Install dependencies
-      run: |
-        # noninteractive is necessary to install libgdal-dev
-        # which is needed for python gdal which is
-        # required by rasterio
-        export DEBIAN_FRONTEND=noninteractive
-        sudo apt-get update && sudo apt-get install python3 python3-pip python3-venv libgdal-dev -y
-        pip3 install build
-    - name: Update Version Number
-      run: |
-        # already done in update-version workflow,
-        # repeated here if other workflow is slower.
-        OLD_VERSION=`cat pyproject.toml | grep ^version | cut -d '"' -f 2`
-        OLD_VERSION="\"$OLD_VERSION\""
-        NEW_VERSION="\"$GITHUB_REF_NAME\""
-        sed -i "s+version = $OLD_VERSION+version = $NEW_VERSION+g" pyproject.toml
-    - name: Build package
-      run: python3 -m build --outdir build .
-    - name: Release
-      uses: softprops/action-gh-release@v1
-      if: startsWith(github.ref, 'refs/tags/')
-      with:
-        files: build/*.whl
-
-
-    - name: Publish package
-      uses: pypa/gh-action-pypi-publish@release/v1
-      with:
-        repository_url: https://test.pypi.org/legacy/
-        password: ${{ secrets.TEST_PYPI_API_TOKEN }}
-        # password: ${{ secrets.PYPI_API_TOKEN }}
-        packages_dir: build/
-        verbose: true
-=======
       - uses: actions/checkout@v3
       - name: Install dependencies
         run: |
@@ -55,6 +19,14 @@
           export DEBIAN_FRONTEND=noninteractive
           sudo apt-get update && sudo apt-get install python3 python3-pip python3-venv libgdal-dev -y
           pip3 install build
+      - name: Update Version Number
+        run: |
+          # already done in update-version workflow,
+          # repeated here if other workflow is slower.
+          OLD_VERSION=`cat pyproject.toml | grep ^version | cut -d '"' -f 2`
+          OLD_VERSION="\"$OLD_VERSION\""
+          NEW_VERSION="\"$GITHUB_REF_NAME\""
+          sed -i "s+version = $OLD_VERSION+version = $NEW_VERSION+g" pyproject.toml
       - name: Build package
         run: python3 -m build --outdir build .
       - name: Release
@@ -63,9 +35,12 @@
         with:
           files: build/*.whl
 
-    # - name: Publish package
-    #   uses: pypa/gh-action-pypi-publish@release/v1
-    #   with:
-    #     user: __token__
-    #     password: ${{ secrets.PYPI_API_TOKEN }}
->>>>>>> 16a222f9
+
+      - name: Publish package
+        uses: pypa/gh-action-pypi-publish@release/v1
+        with:
+          repository_url: https://test.pypi.org/legacy/
+          password: ${{ secrets.TEST_PYPI_API_TOKEN }}
+          # password: ${{ secrets.PYPI_API_TOKEN }}
+          packages_dir: build/
+          verbose: true